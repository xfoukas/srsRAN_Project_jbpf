--- conflicted
+++ resolved
@@ -4,6 +4,7 @@
 // struct jbpf_ran_ofh_ctx {
 //   uint64_t data; /* Pointer to beginning of buffer with int16_t IQ samples */
 //   uint64_t data_end; /* Pointer to end+1 of packet */
+//   uint64_t meta_data;/* Used by ebpf */
 //   uint64_t meta_data;/* Used by ebpf */
 //   /* Combination of frame, slot and cell_id, provide a unique
 //      context for an execution pipeline */
@@ -38,11 +39,7 @@
 //     uint16_t cell_id; /* Cell id */
 //     uint16_t rnti; /* UE RNTI */
 // };
-<<<<<<< HEAD
 constexpr int jbpf_ran_mac_sched_regions = 4 * 8 + 4 * 2;
-=======
-constexpr int jbpf_ran_mac_sched_regions = 4 * 8 + 3 * 2;
->>>>>>> 1458e302
 constexpr ebpf_context_descriptor_t jbpf_ran_mac_sched_descr = {jbpf_ran_mac_sched_regions, 0, 1 * 8, 2 * 8};
 
 // struct jbpf_ran_generic_ctx {
