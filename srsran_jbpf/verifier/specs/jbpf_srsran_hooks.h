#ifndef JBPF_SRSRAN_HOOKS_
#define JBPF_SRSRAN_HOOKS_

/*
 * UE Indexing Across Subsystems
 *
 * This comment outlines how UE (User Equipment) indexes are managed and tracked across 
 * various subsystems (DU, CU-CP, and CU-UP).
 *
 * All functions invoked as hooks for UE-specific operations will include a "UE index".
 * However, the DU, CU-CP, and CU-UP subsystems manage their UE indexes independently.
 * As a result, the same UE may have different index values in each subsystem.
 *
 * To clarify this in the code, the context structures use the following field names:
 *     - du_ue_index
 *     - cu_cp_ue_index
 *     - cu_up_ue_index
 *
 * Mapping UE indexes across subsystems involves the following conventions:
 *
 * DU (Distributed Unit):
 * -----------------------
 * The function `du_ue_ctx_creation` is called when a UE is created at the DU.
 * Parameters:
 *     - du_ue_index
 *     - plmn
 *     - nci
 *     - pci
 *     - tac
 *     - crnti
 *
 * CU-CP (Central Unit - Control Plane):
 * -------------------------------------
 * The function `cucp_uemgr_ue_add` is called when a UE is created at the CU-CP.
 * Parameters:
 *     - cu_cp_ue_index
 *     - plmn
 *     - pci
 *     - rnti
 *
 * The `cu_cp_ue_index` can be mapped to a `du_ue_index` based on matching (plmn, pci, rnti).
 *
 * CU-UP (Central Unit - User Plane):
 * ----------------------------------
 * The UE context in the CU-UP is set up via the E1AP Bearer Setup procedure.
 * The following hooks are invoked:
 *
 *     - `e1_cucp_bearer_context_setup`
 *         Parameters: cu_cp_ue_index, gnb_cu_cp_ue_e1ap_id
 *
 *     - `e1_cuup_bearer_context_setup`
 *         Parameters: cu_cp_ue_index, gnb_cu_cp_ue_e1ap_id, gnb_cu_up_ue_e1ap_id
 *
 * Mapping details:
 *     - `gnb_cu_cp_ue_e1ap_id` corresponds to `cu_cp_ue_index`
 *     - (`gnb_cu_cp_ue_e1ap_id`, `gnb_cu_up_ue_e1ap_id`) together identify the `cu_up_ue_index`
 *
 * PDCP (Packet Data Convergence Protocol):
 * ----------------------------------------
 * PDCP hooks are invoked in both CU-CP (for SRBs) and CU-UP (for DRBs), and share a unified 
 * context structure:
 *
 *     struct jbpf_pdcp_ctx_info {
 *         uint16_t ctx_id;       // Context ID (implementation specific)
 *         uint32_t cu_ue_index;  // SRB: cu_cp_ue_index, DRB: cu_up_ue_index
 *         uint8_t  is_srb;       // true = SRB, false = DRB
 *         ....
 *     };
 *
 * Notes:
 *     - In CU-CP, hooks are called for SRBs. Thus, `cu_ue_index` refers to `cu_cp_ue_index`.
 *     - In CU-UP, hooks are called for DRBs. Thus, `cu_ue_index` refers to `cu_up_ue_index`.
 */



#ifdef __cplusplus
extern "C"
{
#endif

#include "jbpf_hook.h"
#include "jbpf_srsran_defs.h"
#include "jbpf_srsran_contexts.h"

DECLARE_JBPF_HOOK(capture_xran_packet,
		   struct jbpf_ran_ofh_ctx ctx,
		   ctx,
		   HOOK_PROTO(
			      const void* xran_packet,
			      uint32_t packet_len, 
			      uint16_t ctx_id,
				  JbpfDirection_t direction
			      ),
		   HOOK_ASSIGN(
			       ctx.ctx_id = ctx_id;
			       ctx.data = (uint64_t)xran_packet;
			       ctx.data_end = (uint64_t) ((uint8_t *)xran_packet + packet_len);
				   ctx.direction = direction;
			       )
		   )



#define DECLARE_JBPF_FAPI_HOOK(name) \
    DECLARE_JBPF_HOOK(name, \
        struct jbpf_ran_layer2_ctx ctx, \
        ctx, \
        HOOK_PROTO( \
            void *ind, \
            uint16_t ctx_id, \
            uint16_t cell_id, \
            size_t payload_size \
        ), \
        HOOK_ASSIGN( \
            ctx.ctx_id = ctx_id; \
            ctx.cell_id = cell_id; \
            ctx.data = (uint64_t)ind; \
            ctx.data_end = (uint64_t) ((uint8_t*)ind + payload_size); \
        ) \
    )

// FAPI phy-to-mac hooks
DECLARE_JBPF_FAPI_HOOK(fapi_rx_data_indication);
DECLARE_JBPF_FAPI_HOOK(fapi_crc_indication);
DECLARE_JBPF_FAPI_HOOK(fapi_uci_indication);
DECLARE_JBPF_FAPI_HOOK(fapi_srs_indication);
DECLARE_JBPF_FAPI_HOOK(fapi_rach_indication);

// FAPI mac-to-phy hooks
DECLARE_JBPF_FAPI_HOOK(fapi_dl_tti_request);
DECLARE_JBPF_FAPI_HOOK(fapi_ul_tti_request);
DECLARE_JBPF_FAPI_HOOK(fapi_ul_dci_request);
DECLARE_JBPF_FAPI_HOOK(fapi_tx_data_request);



// DU UE creation/deletion

DECLARE_JBPF_HOOK(du_ue_ctx_creation,
    struct jbpf_ran_generic_ctx ctx,
    ctx,
    HOOK_PROTO(
        struct jbpf_du_ue_ctx_info *ue_info),
    HOOK_ASSIGN(
        ctx.data = (uint64_t)ue_info;
        ctx.data_end = (uint64_t) ((uint8_t*)ue_info + sizeof(struct jbpf_du_ue_ctx_info));
    )
)

DECLARE_JBPF_HOOK(du_ue_ctx_update_crnti,
    struct jbpf_ran_generic_ctx ctx,
    ctx,
    HOOK_PROTO(
        struct jbpf_du_ue_ctx_info *ue_info),
    HOOK_ASSIGN(
        ctx.data = (uint64_t)ue_info;
        ctx.data_end = (uint64_t) ((uint8_t*)ue_info + sizeof(struct jbpf_du_ue_ctx_info));
    )
)

DECLARE_JBPF_HOOK(du_ue_ctx_deletion,
    struct jbpf_ran_generic_ctx ctx,
    ctx,
    HOOK_PROTO(
        struct jbpf_du_ue_ctx_info *ue_info),
    HOOK_ASSIGN(
        ctx.data = (uint64_t)ue_info;
        ctx.data_end = (uint64_t) ((uint8_t*)ue_info + sizeof(struct jbpf_du_ue_ctx_info));
    )
)


// MAC scheduler

#define DECLARE_MAC_SCHED_HOOK(name) \
    DECLARE_JBPF_HOOK(name, \
        struct jbpf_mac_sched_ctx ctx, \
        ctx, \
        HOOK_PROTO( \
            void *ind, \
            uint16_t ctx_id, \
            uint16_t du_ue_index, \
            uint16_t cell_id, \
            uint16_t rnti, \
            size_t payload_size \
        ), \
        HOOK_ASSIGN( \
            ctx.ctx_id = ctx_id; \
            ctx.du_ue_index = du_ue_index; \
            ctx.data = (uint64_t)ind; \
            ctx.data_end = (uint64_t) ((uint8_t*)ind + payload_size); \
        ) \
    )

#define DECLARE_MAC_SCHED_HOOK_NO_PAYLOAD(name) \
    DECLARE_JBPF_HOOK(name, \
        struct jbpf_mac_sched_ctx ctx, \
        ctx, \
        HOOK_PROTO( \
            uint16_t ctx_id, \
            uint16_t du_ue_index, \
            uint16_t cell_id, \
            uint16_t rnti \
        ), \
        HOOK_ASSIGN( \
            ctx.ctx_id = ctx_id; \
            ctx.du_ue_index = du_ue_index; \
            ctx.data = (uint64_t)0; \
            ctx.data_end = (uint64_t)0; \
        ) \
    )

DECLARE_MAC_SCHED_HOOK_NO_PAYLOAD(mac_sched_ue_creation);
DECLARE_MAC_SCHED_HOOK_NO_PAYLOAD(mac_sched_ue_reconfig);
DECLARE_MAC_SCHED_HOOK_NO_PAYLOAD(mac_sched_ue_deletion);
DECLARE_MAC_SCHED_HOOK_NO_PAYLOAD(mac_sched_ue_config_applied);
DECLARE_MAC_SCHED_HOOK(mac_sched_ul_bsr_indication);           /* ctx.data will be a srsran::ul_bsr_indication_message */
DECLARE_MAC_SCHED_HOOK(mac_sched_uci_indication);              /* ctx.data will be a srsran::uci_indication::uci_pdu */
DECLARE_MAC_SCHED_HOOK(mac_sched_dl_mac_ce_indication);        /* ctx.data will be a srsran::dl_mac_ce_indication */
DECLARE_MAC_SCHED_HOOK(mac_sched_ul_phr_indication);           /* ctx.data will be a srsran::ul_phr_indication_message */
DECLARE_MAC_SCHED_HOOK(mac_sched_dl_buffer_state_indication);  /* ctx.data will be a srsran::dl_buffer_state_indication_message */
DECLARE_MAC_SCHED_HOOK(mac_sched_srs_indication);              /* ctx.data will be a srsran::srs_indication::srs_indication_pdu */

DECLARE_JBPF_HOOK(mac_sched_crc_indication,
    struct jbpf_mac_sched_ctx ctx, 
    ctx, 
    HOOK_PROTO( 
        void* ind,                         /* will be a srsran::ul_crc_pdu_indication */
        uint16_t ctx_id, 
        uint16_t du_ue_index, 
        uint16_t cell_id, 
        uint16_t rnti,
        bool processed, 
        uint nof_retxs,
        uint max_nof_retxs,
        size_t payload_size),
    HOOK_ASSIGN( \
        ctx.ctx_id = ctx_id; 
        ctx.du_ue_index = du_ue_index; 
        ctx.data = (uint64_t)ind;
        ctx.data_end = (uint64_t) ((uint8_t*)ind + payload_size); 
        ctx.srs_meta_data1 = (uint64_t)processed << 32 | (uint64_t)nof_retxs << 16 | (uint64_t)max_nof_retxs;
    ) 
)

#define DECLARE_MAC_SCHED_HARQ_HOOK(name, harq_ctx_type) \
    DECLARE_JBPF_HOOK(name, \
        struct jbpf_mac_sched_ctx ctx, \
        ctx, \
        HOOK_PROTO( \
            struct harq_ctx_type *harq_info, \
            uint16_t ctx_id, \
            uint16_t cell_id, \
            uint16_t du_ue_index, \
            uint16_t rnti), \
        HOOK_ASSIGN( \
            ctx.ctx_id = ctx_id; \
            ctx.cell_id = cell_id; \
            ctx.du_ue_index = du_ue_index; \
            ctx.rnti = rnti; \
            ctx.data = (uint64_t)harq_info; \
            ctx.data_end = (uint64_t) ((uint8_t*)harq_info + sizeof(*harq_info)); \
        ) \
    )

DECLARE_MAC_SCHED_HARQ_HOOK(mac_sched_harq_ul, jbpf_mac_sched_harq_ctx_info);
DECLARE_MAC_SCHED_HARQ_HOOK(mac_sched_harq_dl, jbpf_mac_sched_harq_ctx_info_dl);

// PDCP

<<<<<<< HEAD
// trigger: when PDCP DL entity is created
DECLARE_JBPF_HOOK(pdcp_dl_creation,
    struct jbpf_ran_generic_ctx ctx,
    ctx,
    HOOK_PROTO(
        struct jbpf_pdcp_ctx_info *bearer),
    HOOK_ASSIGN(
        ctx.data = (uint64_t)bearer;
        ctx.data_end = (uint64_t) ((uint8_t*)bearer + sizeof(struct jbpf_pdcp_ctx_info));
    )
)

// trigger: when PDCP DL entity is deleted
DECLARE_JBPF_HOOK(pdcp_dl_deletion,
    struct jbpf_ran_generic_ctx ctx,
    ctx,
    HOOK_PROTO(
        struct jbpf_pdcp_ctx_info *bearer),
    HOOK_ASSIGN(
        ctx.data = (uint64_t)bearer;
        ctx.data_end = (uint64_t) ((uint8_t*)bearer + sizeof(struct jbpf_pdcp_ctx_info));
    )
)
=======
>>>>>>> 1458e302

// trigger: when new SDU is received from higher layers
DECLARE_JBPF_HOOK(pdcp_dl_new_sdu,
    struct jbpf_ran_generic_ctx ctx,
    ctx,
    HOOK_PROTO(
        struct jbpf_pdcp_ctx_info *bearer,
        uint32_t count,
        uint32_t sdu_length),
    HOOK_ASSIGN(
        ctx.data = (uint64_t)bearer;
        ctx.data_end = (uint64_t) ((uint8_t*)bearer + sizeof(struct jbpf_pdcp_ctx_info));
<<<<<<< HEAD
        ctx.srs_meta_data1 = (uint64_t)count << 32 | sdu_length; 
    )
)

// trigger: when a PDCP PDU is sent to lower layers
=======
        ctx.srs_meta_data1 = (uint64_t)sdu_length << 32 | count;
    )
)

// trigger: when a PDU is sent to lower layers
>>>>>>> 1458e302
DECLARE_JBPF_HOOK(pdcp_dl_tx_data_pdu,
    struct jbpf_ran_generic_ctx ctx,
    ctx,
    HOOK_PROTO(
        struct jbpf_pdcp_ctx_info *bearer,
        uint32_t pdu_length,
        uint32_t count,
        uint8_t is_retx,
        uint8_t latency_set,
        uint64_t latency_ns), // from sdu-arrival to transmission of the PDU
    HOOK_ASSIGN(
        ctx.data = (uint64_t)bearer;
        ctx.data_end = (uint64_t) ((uint8_t*)bearer + sizeof(struct jbpf_pdcp_ctx_info));
<<<<<<< HEAD
        ctx.srs_meta_data1 = (uint64_t)pdu_length << 32 | count;
        ctx.srs_meta_data2 = (uint64_t)is_retx << 32 | latency_set;
        ctx.srs_meta_data3 = latency_ns; 
=======
        ctx.srs_meta_data1 = (uint64_t)sdu_length << 32 | count;
        ctx.srs_meta_data2 = (uint64_t)is_retx << 32 | window_size;
>>>>>>> 1458e302
    )
)

// trigger: when a control PDU is sent to lower layers
DECLARE_JBPF_HOOK(pdcp_dl_tx_control_pdu,
    struct jbpf_ran_generic_ctx ctx,
    ctx,
    HOOK_PROTO(
        struct jbpf_pdcp_ctx_info *bearer,
        uint32_t pdu_length),
    HOOK_ASSIGN(
        ctx.data = (uint64_t)bearer;
        ctx.data_end = (uint64_t) ((uint8_t*)bearer + sizeof(struct jbpf_pdcp_ctx_info));
<<<<<<< HEAD
        ctx.srs_meta_data1 = (uint64_t)pdu_length;
=======
        ctx.srs_meta_data1 = (uint64_t)sdu_length << 32 | window_size;
>>>>>>> 1458e302
    )
)

// trigger: when the first byte of an SDU is sent to lower layers
<<<<<<< HEAD
// Note that the notif_count means "up to and including" that count. i.e. in the following example
//             pdcp_dl_handle_tx_notification notif_count=0
//             pdcp_dl_handle_tx_notification notif_count=1
//             pdcp_dl_handle_tx_notification notif_count=5
// the last message means that counts 2-5 are all being notified.
=======
>>>>>>> 1458e302
DECLARE_JBPF_HOOK(pdcp_dl_handle_tx_notification,
    struct jbpf_ran_generic_ctx ctx,
    ctx,
    HOOK_PROTO(
        struct jbpf_pdcp_ctx_info *bearer,
        uint32_t notif_sn),         
    HOOK_ASSIGN(
        ctx.data = (uint64_t)bearer;
        ctx.data_end = (uint64_t) ((uint8_t*)bearer + sizeof(struct jbpf_pdcp_ctx_info));
<<<<<<< HEAD
        ctx.srs_meta_data1 = notif_sn;
=======
        ctx.srs_meta_data1 = (uint64_t)notif_count << 32 | window_size;
>>>>>>> 1458e302
    )
)

// RLC TM/UM mode, trigger: when the SDU is completely sent to lower layers.
// RLM AM mode, trigger: when all of the PDU used to transmit an SDU have 
// been acknowledged by the UE.
<<<<<<< HEAD
// Note that the notif_count means "up to and including" that count. i.e. in the following example
//             pdcp_dl_handle_delivery_notification notif_count=0
//             pdcp_dl_handle_delivery_notification notif_count=1
//             pdcp_dl_handle_delivery_notification notif_count=5
// the last message means that counts 2-5 are all being notified.
=======
>>>>>>> 1458e302
DECLARE_JBPF_HOOK(pdcp_dl_handle_delivery_notification,
    struct jbpf_ran_generic_ctx ctx,
    ctx,
    HOOK_PROTO(
        struct jbpf_pdcp_ctx_info *bearer,
        uint32_t notif_sn), 
    HOOK_ASSIGN(
        ctx.data = (uint64_t)bearer;
        ctx.data_end = (uint64_t) ((uint8_t*)bearer + sizeof(struct jbpf_pdcp_ctx_info));
<<<<<<< HEAD
        ctx.srs_meta_data1 = notif_sn; 
=======
        ctx.srs_meta_data1 = (uint64_t)notif_count << 32 | window_size;
>>>>>>> 1458e302
    )
)

// trigger: when an SDU is discarded by the PDCP layer
DECLARE_JBPF_HOOK(pdcp_dl_discard_pdu,
    struct jbpf_ran_generic_ctx ctx,
    ctx,
    HOOK_PROTO(
        struct jbpf_pdcp_ctx_info *bearer,
        uint32_t count),
    HOOK_ASSIGN(
        ctx.data = (uint64_t)bearer;
        ctx.data_end = (uint64_t) ((uint8_t*)bearer + sizeof(struct jbpf_pdcp_ctx_info));
<<<<<<< HEAD
        ctx.srs_meta_data1 = count;
=======
        ctx.srs_meta_data1 = (uint64_t)count << 32 | window_size;
>>>>>>> 1458e302
    )
)

// trigger: when a PDCP bearer is re-established
DECLARE_JBPF_HOOK(pdcp_dl_reestablish,
    struct jbpf_ran_generic_ctx ctx,
    ctx,
    HOOK_PROTO(
        struct jbpf_pdcp_ctx_info *bearer),
    HOOK_ASSIGN(
        ctx.data = (uint64_t)bearer;
        ctx.data_end = (uint64_t) ((uint8_t*)bearer + sizeof(struct jbpf_pdcp_ctx_info));
    )
)

// trigger: when a PDU is received from lower layers
DECLARE_JBPF_HOOK(pdcp_ul_rx_data_pdu,
    struct jbpf_ran_generic_ctx ctx,
    ctx,
    HOOK_PROTO(
        struct jbpf_pdcp_ctx_info *bearer,
        uint32_t sdu_length,
        uint32_t header_length,
        uint32_t count),
    HOOK_ASSIGN(
        ctx.data = (uint64_t)bearer;
        ctx.data_end = (uint64_t) ((uint8_t*)bearer + sizeof(struct jbpf_pdcp_ctx_info));
        ctx.srs_meta_data1 = (uint64_t)sdu_length << 32 | header_length;
<<<<<<< HEAD
        ctx.srs_meta_data2 = (uint64_t)count;
=======
        ctx.srs_meta_data2 = (uint64_t)count << 32 | window_size;
>>>>>>> 1458e302
    )
)

// trigger: when a control PDU is received from lower layers
DECLARE_JBPF_HOOK(pdcp_ul_rx_control_pdu,
    struct jbpf_ran_generic_ctx ctx,
    ctx,
    HOOK_PROTO(
        struct jbpf_pdcp_ctx_info *bearer,
        uint32_t pdu_length),
    HOOK_ASSIGN(
        ctx.data = (uint64_t)bearer;
        ctx.data_end = (uint64_t) ((uint8_t*)bearer + sizeof(struct jbpf_pdcp_ctx_info));
        ctx.srs_meta_data1 = (uint64_t)pdu_length;
    )
)

// trigger: when PDCP UL entity is created
DECLARE_JBPF_HOOK(pdcp_ul_creation,
    struct jbpf_ran_generic_ctx ctx,
    ctx,
    HOOK_PROTO(
        struct jbpf_pdcp_ctx_info *bearer),
    HOOK_ASSIGN(
        ctx.data = (uint64_t)bearer;
        ctx.data_end = (uint64_t) ((uint8_t*)bearer + sizeof(struct jbpf_pdcp_ctx_info));
    )
)

// trigger: when PDCP UL entity is deleted
DECLARE_JBPF_HOOK(pdcp_ul_deletion,
    struct jbpf_ran_generic_ctx ctx,
    ctx,
    HOOK_PROTO(
        struct jbpf_pdcp_ctx_info *bearer),
    HOOK_ASSIGN(
        ctx.data = (uint64_t)bearer;
        ctx.data_end = (uint64_t) ((uint8_t*)bearer + sizeof(struct jbpf_pdcp_ctx_info));
<<<<<<< HEAD
=======
        ctx.srs_meta_data1 = (uint64_t)pdu_length << 32 | window_size;
>>>>>>> 1458e302
    )
)

// trigger: when an SDU is delivered to higher layers
DECLARE_JBPF_HOOK(pdcp_ul_deliver_sdu,
    struct jbpf_ran_generic_ctx ctx,
    ctx,
    HOOK_PROTO(
        struct jbpf_pdcp_ctx_info *bearer,
        uint32_t sdu_length),
    HOOK_ASSIGN(
        ctx.data = (uint64_t)bearer;
        ctx.data_end = (uint64_t) ((uint8_t*)bearer + sizeof(struct jbpf_pdcp_ctx_info));
<<<<<<< HEAD
        ctx.srs_meta_data1 = (uint64_t)sdu_length ;
=======
        ctx.srs_meta_data1 = (uint64_t)sdu_length << 32 | window_size;
>>>>>>> 1458e302
    )
)

// trigger: when a PDCP bearer is re-established
DECLARE_JBPF_HOOK(pdcp_ul_reestablish,
    struct jbpf_ran_generic_ctx ctx,
    ctx,
    HOOK_PROTO(
        struct jbpf_pdcp_ctx_info *bearer),
    HOOK_ASSIGN(
        ctx.data = (uint64_t)bearer;
        ctx.data_end = (uint64_t) ((uint8_t*)bearer + sizeof(struct jbpf_pdcp_ctx_info));
    )
)


 // E1AP

DECLARE_JBPF_HOOK(e1_cucp_bearer_context_setup,
    struct jbpf_ran_generic_ctx ctx,
    ctx,
    HOOK_PROTO(
        struct jbpf_cucp_e1_ctx_info *info),
    HOOK_ASSIGN(
        ctx.data = (uint64_t)info;
        ctx.data_end = (uint64_t) ((uint8_t*)info + sizeof(struct jbpf_cucp_e1_ctx_info));
    )
)

DECLARE_JBPF_HOOK(e1_cucp_bearer_context_modification,
    struct jbpf_ran_generic_ctx ctx,
    ctx,
    HOOK_PROTO(
        struct jbpf_cucp_e1_ctx_info *info),
    HOOK_ASSIGN(
        ctx.data = (uint64_t)info;
        ctx.data_end = (uint64_t) ((uint8_t*)info + sizeof(struct jbpf_cucp_e1_ctx_info));
    )
)

DECLARE_JBPF_HOOK(e1_cucp_bearer_context_release,
    struct jbpf_ran_generic_ctx ctx,
    ctx,
    HOOK_PROTO(
        struct jbpf_cucp_e1_ctx_info *info),
    HOOK_ASSIGN(
        ctx.data = (uint64_t)info;
        ctx.data_end = (uint64_t) ((uint8_t*)info + sizeof(struct jbpf_cucp_e1_ctx_info));
    )
)

DECLARE_JBPF_HOOK(e1_cucp_bearer_context_inactivity,
    struct jbpf_ran_generic_ctx ctx,
    ctx,
    HOOK_PROTO(
        struct jbpf_cucp_e1_ctx_info *info),
    HOOK_ASSIGN(
        ctx.data = (uint64_t)info;
        ctx.data_end = (uint64_t) ((uint8_t*)info + sizeof(struct jbpf_cucp_e1_ctx_info));
    )
)

DECLARE_JBPF_HOOK(e1_cuup_bearer_context_setup,
    struct jbpf_ran_generic_ctx ctx,
    ctx,
    HOOK_PROTO(
        struct jbpf_cuup_e1_ctx_info *info,
        uint8_t success),
    HOOK_ASSIGN(
        ctx.data = (uint64_t)info;
<<<<<<< HEAD
        ctx.data_end = (uint64_t) ((uint8_t*)info + sizeof(struct jbpf_cuup_e1_ctx_info));
=======
        ctx.data_end = (uint64_t) ((uint8_t*)info + sizeof(struct jbpf_e1_ctx_info));
>>>>>>> 1458e302
        ctx.srs_meta_data1 = success;
    )
)

DECLARE_JBPF_HOOK(e1_cuup_bearer_context_modification,
    struct jbpf_ran_generic_ctx ctx,
    ctx,
    HOOK_PROTO(
        struct jbpf_cuup_e1_ctx_info *info,
        uint8_t success),
    HOOK_ASSIGN(
        ctx.data = (uint64_t)info;
<<<<<<< HEAD
        ctx.data_end = (uint64_t) ((uint8_t*)info + sizeof(struct jbpf_cuup_e1_ctx_info));
=======
        ctx.data_end = (uint64_t) ((uint8_t*)info + sizeof(struct jbpf_e1_ctx_info));
>>>>>>> 1458e302
        ctx.srs_meta_data1 = success;
    )
)

DECLARE_JBPF_HOOK(e1_cuup_bearer_context_release,
    struct jbpf_ran_generic_ctx ctx,
    ctx,
    HOOK_PROTO(
        struct jbpf_cuup_e1_ctx_info *info,
        uint8_t success),
    HOOK_ASSIGN(
        ctx.data = (uint64_t)info;
<<<<<<< HEAD
        ctx.data_end = (uint64_t) ((uint8_t*)info + sizeof(struct jbpf_cuup_e1_ctx_info));
=======
        ctx.data_end = (uint64_t) ((uint8_t*)info + sizeof(struct jbpf_e1_ctx_info));
>>>>>>> 1458e302
        ctx.srs_meta_data1 = success;
    )
)


/* CUCP UE Manager */

DECLARE_JBPF_HOOK(cucp_uemgr_ue_add,
    struct jbpf_ran_generic_ctx ctx,
    ctx,
    HOOK_PROTO(
        struct jbpf_cucp_uemgr_ctx_info *info,
        bool pci_set,
        uint16_t pci,
        bool rnti_set,
        uint16_t rnti),
    HOOK_ASSIGN(
        ctx.data = (uint64_t)info;
        ctx.data_end = (uint64_t) ((uint8_t*)info + sizeof(struct jbpf_cucp_uemgr_ctx_info));
        ctx.srs_meta_data1 = ((uint64_t)pci_set) << 16 | pci;
        ctx.srs_meta_data2 = (uint64_t)rnti_set << 16 | rnti;
    )
)

DECLARE_JBPF_HOOK(cucp_uemgr_ue_update,
    struct jbpf_ran_generic_ctx ctx,
    ctx,
    HOOK_PROTO(
        struct jbpf_cucp_uemgr_ctx_info *info,
        uint16_t pci,
        uint16_t rnti),
    HOOK_ASSIGN(
        ctx.data = (uint64_t)info;
        ctx.data_end = (uint64_t) ((uint8_t*)info + sizeof(struct jbpf_cucp_uemgr_ctx_info));
        ctx.srs_meta_data1 = pci;
        ctx.srs_meta_data2 = rnti;
    )
)

DECLARE_JBPF_HOOK(cucp_uemgr_ue_remove,
    struct jbpf_ran_generic_ctx ctx,
    ctx,
    HOOK_PROTO(
        struct jbpf_cucp_uemgr_ctx_info *info),
    HOOK_ASSIGN(
        ctx.data = (uint64_t)info;
        ctx.data_end = (uint64_t) ((uint8_t*)info + sizeof(struct jbpf_cucp_uemgr_ctx_info));
    )
)

/* NGAP */

DECLARE_JBPF_HOOK(ngap_procedure_started,
    struct jbpf_ran_generic_ctx ctx,
    ctx,
    HOOK_PROTO(
        struct jbpf_ngap_ctx_info *info,
        JbpfNgapProcedure_t procedure,
        uint64_t meta),
    HOOK_ASSIGN(
        ctx.data = (uint64_t)info;
        ctx.data_end = (uint64_t) ((uint8_t*)info + sizeof(struct jbpf_ngap_ctx_info));
        ctx.srs_meta_data1 = procedure;
        ctx.srs_meta_data2 = meta;
    )
)

DECLARE_JBPF_HOOK(ngap_procedure_completed,
    struct jbpf_ran_generic_ctx ctx,
    ctx,
    HOOK_PROTO(
        struct jbpf_ngap_ctx_info *info,
        JbpfNgapProcedure_t procedure,
        bool success,
        uint64_t meta),
    HOOK_ASSIGN(
        ctx.data = (uint64_t)info;
        ctx.data_end = (uint64_t) ((uint8_t*)info + sizeof(struct jbpf_ngap_ctx_info));
        ctx.srs_meta_data1 = ((uint64_t)success << 32) | procedure;
        ctx.srs_meta_data2 = meta;
    )
)
 
DECLARE_JBPF_HOOK(ngap_reset,
    struct jbpf_ran_generic_ctx ctx,
    ctx,
    HOOK_PROTO(
        struct jbpf_ngap_ctx_info *info,
        uint64_t meta),
    HOOK_ASSIGN(
        ctx.data = (uint64_t)info;
        ctx.data_end = (uint64_t) ((uint8_t*)info + sizeof(struct jbpf_ngap_ctx_info));
        ctx.srs_meta_data2 = meta;
    )
)



/* RRC */

DECLARE_JBPF_HOOK(rrc_ue_add,
    struct jbpf_ran_generic_ctx ctx,
    ctx,
    HOOK_PROTO(
        struct jbpf_rrc_ctx_info *info,
        uint16_t c_rnti,
        uint16_t pci,
        uint32_t tac,
        uint32_t plmn,
        uint64_t nci),
    HOOK_ASSIGN(
        ctx.data = (uint64_t)info;
        ctx.data_end = (uint64_t) ((uint8_t*)info + sizeof(struct jbpf_rrc_ctx_info));
        ctx.srs_meta_data1 = ((uint64_t)c_rnti << 48) | ((uint64_t)pci << 32) | tac;
        ctx.srs_meta_data2 = plmn;
        ctx.srs_meta_data3 = nci;
    )
)

DECLARE_JBPF_HOOK(rrc_ue_update_context,
    struct jbpf_ran_generic_ctx ctx,
    ctx,
    HOOK_PROTO(
        struct jbpf_rrc_ctx_info *info,
        uint64_t old_cu_ue_index,
        uint16_t c_rnti,
        uint16_t pci,
        uint32_t tac,
        uint32_t plmn,
        uint64_t nci),
    HOOK_ASSIGN(
        ctx.data = (uint64_t)info;
        ctx.data_end = (uint64_t) ((uint8_t*)info + sizeof(struct jbpf_rrc_ctx_info));
<<<<<<< HEAD
        ctx.srs_meta_data1 = old_cu_ue_index;
=======
        ctx.srs_meta_data1 = old_ue_index;
>>>>>>> 1458e302
        ctx.srs_meta_data2 = ((uint64_t)c_rnti << 48) | ((uint64_t)pci << 32) | tac;
        ctx.srs_meta_data3 = plmn;
        ctx.srs_meta_data4 = nci;
    )
)

DECLARE_JBPF_HOOK(rrc_ue_update_id,
    struct jbpf_ran_generic_ctx ctx,
    ctx,
    HOOK_PROTO(
        struct jbpf_rrc_ctx_info *info,
        uint64_t _5gtimsi),
    HOOK_ASSIGN(
        ctx.data = (uint64_t)info;
        ctx.data_end = (uint64_t) ((uint8_t*)info + sizeof(struct jbpf_rrc_ctx_info));
        ctx.srs_meta_data1 =_5gtimsi;
    )
)

DECLARE_JBPF_HOOK(rrc_ue_remove,
    struct jbpf_ran_generic_ctx ctx,
    ctx,
    HOOK_PROTO(
        struct jbpf_rrc_ctx_info *info),
    HOOK_ASSIGN(
        ctx.data = (uint64_t)info;
        ctx.data_end = (uint64_t) ((uint8_t*)info + sizeof(struct jbpf_rrc_ctx_info));
   )
)

DECLARE_JBPF_HOOK(rrc_ue_procedure_started,
    struct jbpf_ran_generic_ctx ctx,
    ctx,
    HOOK_PROTO(
        struct jbpf_rrc_ctx_info *info,
        JbpfRrcProcedure_t procedure,
        uint64_t meta),
    HOOK_ASSIGN(
        ctx.data = (uint64_t)info;
        ctx.data_end = (uint64_t) ((uint8_t*)info + sizeof(struct jbpf_rrc_ctx_info));
        ctx.srs_meta_data1 = procedure;
        ctx.srs_meta_data2 = meta;
    )
)

DECLARE_JBPF_HOOK(rrc_ue_procedure_completed,
    struct jbpf_ran_generic_ctx ctx,
    ctx,
    HOOK_PROTO(
        struct jbpf_rrc_ctx_info *info,
        JbpfRrcProcedure_t procedure,
        bool success,
        uint64_t meta),
    HOOK_ASSIGN(
        ctx.data = (uint64_t)info;
        ctx.data_end = (uint64_t) ((uint8_t*)info + sizeof(struct jbpf_rrc_ctx_info));
        ctx.srs_meta_data1 = ((uint64_t)success << 32) | procedure;
        ctx.srs_meta_data2 = meta;
    )
)

// trigger: when RLC DL entity is created
DECLARE_JBPF_HOOK(rlc_dl_creation,
    struct jbpf_ran_generic_ctx ctx,
    ctx,
    HOOK_PROTO(
        struct jbpf_rlc_ctx_info *info),
    HOOK_ASSIGN(
        ctx.data = (uint64_t)info;
        ctx.data_end = (uint64_t) ((uint8_t*)info + sizeof(struct jbpf_rlc_ctx_info));
    )
)

// trigger: when RLC DL entity is deleted
DECLARE_JBPF_HOOK(rlc_dl_deletion,
    struct jbpf_ran_generic_ctx ctx,
    ctx,
    HOOK_PROTO(
        struct jbpf_rlc_ctx_info *info),
    HOOK_ASSIGN(
        ctx.data = (uint64_t)info;
        ctx.data_end = (uint64_t) ((uint8_t*)info + sizeof(struct jbpf_rlc_ctx_info));
    )
)

<<<<<<< HEAD
// trigger: SDU received from upper layer
=======

// trigger: new SDU received from upper layer
>>>>>>> 1458e302
DECLARE_JBPF_HOOK(rlc_dl_new_sdu,
    struct jbpf_ran_generic_ctx ctx,
    ctx,
    HOOK_PROTO(
        struct jbpf_rlc_ctx_info *info,
        uint32_t sdu_length,
        uint32_t pdcp_sn,
        uint8_t is_retx),
    HOOK_ASSIGN(
        ctx.data = (uint64_t)info;
        ctx.data_end = (uint64_t) ((uint8_t*)info + sizeof(struct jbpf_rlc_ctx_info));
        ctx.srs_meta_data1 = (uint64_t)sdu_length << 32 | pdcp_sn;
<<<<<<< HEAD
        ctx.srs_meta_data2 = is_retx; // is_retx indicates if this SDU is a retransmission
    )
)

// trigger: SDU received from upper layer which is dropped
DECLARE_JBPF_HOOK(rlc_dl_lost_sdu,
    struct jbpf_ran_generic_ctx ctx,
    ctx,
    HOOK_PROTO(
        struct jbpf_rlc_ctx_info *info,
        uint32_t sdu_length,
        uint32_t pdcp_sn,
        uint8_t is_retx),
    HOOK_ASSIGN(
        ctx.data = (uint64_t)info;
        ctx.data_end = (uint64_t) ((uint8_t*)info + sizeof(struct jbpf_rlc_ctx_info));
        ctx.srs_meta_data1 = (uint64_t)sdu_length << 32 | pdcp_sn;
        ctx.srs_meta_data2 = is_retx; // is_retx indicates if this SDU is a retransmission
=======
>>>>>>> 1458e302
    )
)

// trigger: SDU discarded
DECLARE_JBPF_HOOK(rlc_dl_discard_sdu,
    struct jbpf_ran_generic_ctx ctx,
    ctx,
    HOOK_PROTO(
        struct jbpf_rlc_ctx_info *info,
        uint32_t pdcp_sn,
        bool success),
    HOOK_ASSIGN(
        ctx.data = (uint64_t)info;
        ctx.data_end = (uint64_t) ((uint8_t*)info + sizeof(struct jbpf_rlc_ctx_info));
<<<<<<< HEAD
        ctx.srs_meta_data1 = (uint64_t)pdcp_sn << 32 | success;
=======
        ctx.srs_meta_data1 = pdcp_sn;
>>>>>>> 1458e302
    )
)

// trigger: transmission of the SDU starts
DECLARE_JBPF_HOOK(rlc_dl_sdu_send_started,
    struct jbpf_ran_generic_ctx ctx,
    ctx,
    HOOK_PROTO(
        struct jbpf_rlc_ctx_info *info,
        uint32_t pdcp_sn,
        bool is_retx,
        uint64_t latency_ns),   /* this is ns from sdu-arrival time to start of SDU transmission*/
    HOOK_ASSIGN(
        ctx.data = (uint64_t)info;
        ctx.data_end = (uint64_t) ((uint8_t*)info + sizeof(struct jbpf_rlc_ctx_info));
        ctx.srs_meta_data1 = (uint64_t)pdcp_sn << 32 | is_retx;
<<<<<<< HEAD
        ctx.srs_meta_data2 = latency_ns; 
=======
>>>>>>> 1458e302
    )
)

// trigger: all bytes of the SDU have been transmitted
DECLARE_JBPF_HOOK(rlc_dl_sdu_send_completed,
    struct jbpf_ran_generic_ctx ctx,
    ctx,
    HOOK_PROTO(
        struct jbpf_rlc_ctx_info *info,
        uint32_t pdcp_sn,
        bool is_retx,
        uint64_t latency_ns),   /* this is ns from sdu-arrival time to end of SDU transmission*/
    HOOK_ASSIGN(
        ctx.data = (uint64_t)info;
        ctx.data_end = (uint64_t) ((uint8_t*)info + sizeof(struct jbpf_rlc_ctx_info));
        ctx.srs_meta_data1 = (uint64_t)pdcp_sn << 32 | is_retx;
<<<<<<< HEAD
        ctx.srs_meta_data2 = latency_ns; 
=======
>>>>>>> 1458e302
    )
)

// trigger: all bytes of the SDU have been received by the peer RLC entity
DECLARE_JBPF_HOOK(rlc_dl_sdu_delivered,
    struct jbpf_ran_generic_ctx ctx,
    ctx,
    HOOK_PROTO(
        struct jbpf_rlc_ctx_info *info,
        uint32_t pdcp_sn,
        bool is_retx,
        uint64_t latency_ns),   /* this is ns from sdu-arrival time to SDU delivery notification*/
    HOOK_ASSIGN(
        ctx.data = (uint64_t)info;
        ctx.data_end = (uint64_t) ((uint8_t*)info + sizeof(struct jbpf_rlc_ctx_info));
        ctx.srs_meta_data1 = (uint64_t)pdcp_sn << 32 | is_retx;
<<<<<<< HEAD
        ctx.srs_meta_data2 = latency_ns; 
=======
>>>>>>> 1458e302
    )
)

// trigger: when a PDU is delivered to lower layers for transmission
DECLARE_JBPF_HOOK(rlc_dl_tx_pdu,
    struct jbpf_ran_generic_ctx ctx,
    ctx,
    HOOK_PROTO(
        struct jbpf_rlc_ctx_info *info,
        JbpfRlcPdu_t pdu_type,
        uint32_t pdu_len),
    HOOK_ASSIGN(
        ctx.data = (uint64_t)info;
        ctx.data_end = (uint64_t) ((uint8_t*)info + sizeof(struct jbpf_rlc_ctx_info));
        ctx.srs_meta_data1 = (uint64_t)pdu_type << 32 | pdu_len;
<<<<<<< HEAD
=======
        ctx.srs_meta_data2 = window_size;
>>>>>>> 1458e302
    )
)

// trigger: when a STATUS PDU is received from lower layers
DECLARE_JBPF_HOOK(rlc_dl_rx_status,
    struct jbpf_ran_generic_ctx ctx,
    ctx,
    HOOK_PROTO(
        struct jbpf_rlc_ctx_info *info),
    HOOK_ASSIGN(
        ctx.data = (uint64_t)info;
        ctx.data_end = (uint64_t) ((uint8_t*)info + sizeof(struct jbpf_rlc_ctx_info));
    )
)


// trigger: when the retx count of an AM PDU is updated.
DECLARE_JBPF_HOOK(rlc_dl_am_tx_pdu_retx_count,
    struct jbpf_ran_generic_ctx ctx,
    ctx,
    HOOK_PROTO(
        struct jbpf_rlc_ctx_info *info,
        uint32_t sn,
        uint32_t retx_count),
    HOOK_ASSIGN(
        ctx.data = (uint64_t)info;
        ctx.data_end = (uint64_t) ((uint8_t*)info + sizeof(struct jbpf_rlc_ctx_info));
        ctx.srs_meta_data1 = (uint64_t)sn << 32 | retx_count;
    )
)

// trigger: when the retx count of an AM PDU reaches the maximum
DECLARE_JBPF_HOOK(rlc_dl_am_tx_pdu_max_retx_count_reached,
    struct jbpf_ran_generic_ctx ctx,
    ctx,
    HOOK_PROTO(
        struct jbpf_rlc_ctx_info *info,
        uint32_t sn,
        uint32_t retx_count),
    HOOK_ASSIGN(
        ctx.data = (uint64_t)info;
        ctx.data_end = (uint64_t) ((uint8_t*)info + sizeof(struct jbpf_rlc_ctx_info));
        ctx.srs_meta_data1 = (uint64_t)sn << 32 | retx_count;
    )
)

// trigger: when RLC UL entity is created
DECLARE_JBPF_HOOK(rlc_ul_creation,
    struct jbpf_ran_generic_ctx ctx,
    ctx,
    HOOK_PROTO(
        struct jbpf_rlc_ctx_info *info),
    HOOK_ASSIGN(
        ctx.data = (uint64_t)info;
        ctx.data_end = (uint64_t) ((uint8_t*)info + sizeof(struct jbpf_rlc_ctx_info));
<<<<<<< HEAD
    )
)

// trigger: when RLC UL entity is deleted
DECLARE_JBPF_HOOK(rlc_ul_deletion,
    struct jbpf_ran_generic_ctx ctx,
    ctx,
    HOOK_PROTO(
        struct jbpf_rlc_ctx_info *info),
    HOOK_ASSIGN(
        ctx.data = (uint64_t)info;
        ctx.data_end = (uint64_t) ((uint8_t*)info + sizeof(struct jbpf_rlc_ctx_info));
    )
)

=======
        ctx.srs_meta_data1 = window_size;
    )
)

>>>>>>> 1458e302
// trigger: when a PDU is received from lower layers
DECLARE_JBPF_HOOK(rlc_ul_rx_pdu,
    struct jbpf_ran_generic_ctx ctx,
    ctx,
    HOOK_PROTO(
        struct jbpf_rlc_ctx_info *info,
        JbpfRlcPdu_t pdu_type,
        uint32_t pdu_len),
    HOOK_ASSIGN(
        ctx.data = (uint64_t)info;
        ctx.data_end = (uint64_t) ((uint8_t*)info + sizeof(struct jbpf_rlc_ctx_info));
        ctx.srs_meta_data1 = (uint64_t)pdu_type << 32 | pdu_len;
<<<<<<< HEAD
=======
        ctx.srs_meta_data2 = window_size;
>>>>>>> 1458e302
    )
)

// trigger: when a PDU is received for an SDU for which no bytes have previously been received.
DECLARE_JBPF_HOOK(rlc_ul_sdu_recv_started,
    struct jbpf_ran_generic_ctx ctx,
    ctx,
    HOOK_PROTO(
        struct jbpf_rlc_ctx_info *info,
        uint32_t sn),
    HOOK_ASSIGN(
        ctx.data = (uint64_t)info;
        ctx.data_end = (uint64_t) ((uint8_t*)info + sizeof(struct jbpf_rlc_ctx_info));
<<<<<<< HEAD
        ctx.srs_meta_data1 = (uint64_t)sn;
=======
        ctx.srs_meta_data1 = (uint64_t)sn << 32 | window_size;
>>>>>>> 1458e302
    )
)

// trigger: when an SDU is delivered to higher layers
DECLARE_JBPF_HOOK(rlc_ul_sdu_delivered,
    struct jbpf_ran_generic_ctx ctx,
    ctx,
    HOOK_PROTO(
        struct jbpf_rlc_ctx_info *info,
        uint32_t sn,
        uint32_t sdu_length,
        uint64_t latency_ns), // from start of SDU reception to SDU delivery
    HOOK_ASSIGN(
        ctx.data = (uint64_t)info;
        ctx.data_end = (uint64_t) ((uint8_t*)info + sizeof(struct jbpf_rlc_ctx_info));
<<<<<<< HEAD
        ctx.srs_meta_data1 = (uint64_t)sn << 32 | sdu_length;
        ctx.srs_meta_data2 = latency_ns; 
=======
        ctx.srs_meta_data1 = (uint64_t)sn << 32 | window_size;
        ctx.srs_meta_data2 = sdu_length;
>>>>>>> 1458e302
    )
)


#ifdef __cplusplus
}
#endif


#endif // JBPF_SRSRAN_HOOKS_<|MERGE_RESOLUTION|>--- conflicted
+++ resolved
@@ -269,7 +269,6 @@
 
 // PDCP
 
-<<<<<<< HEAD
 // trigger: when PDCP DL entity is created
 DECLARE_JBPF_HOOK(pdcp_dl_creation,
     struct jbpf_ran_generic_ctx ctx,
@@ -293,8 +292,6 @@
         ctx.data_end = (uint64_t) ((uint8_t*)bearer + sizeof(struct jbpf_pdcp_ctx_info));
     )
 )
-=======
->>>>>>> 1458e302
 
 // trigger: when new SDU is received from higher layers
 DECLARE_JBPF_HOOK(pdcp_dl_new_sdu,
@@ -307,19 +304,25 @@
     HOOK_ASSIGN(
         ctx.data = (uint64_t)bearer;
         ctx.data_end = (uint64_t) ((uint8_t*)bearer + sizeof(struct jbpf_pdcp_ctx_info));
-<<<<<<< HEAD
         ctx.srs_meta_data1 = (uint64_t)count << 32 | sdu_length; 
     )
 )
 
+// trigger: when new SDU is received from higher layers
+DECLARE_JBPF_HOOK(pdcp_dl_dropped_sdu,
+    struct jbpf_ran_generic_ctx ctx,
+    ctx,
+    HOOK_PROTO(
+        struct jbpf_pdcp_ctx_info *bearer,
+        uint32_t reason),
+    HOOK_ASSIGN(
+        ctx.data = (uint64_t)bearer;
+        ctx.data_end = (uint64_t) ((uint8_t*)bearer + sizeof(struct jbpf_pdcp_ctx_info));
+        ctx.srs_meta_data1 = (uint64_t)reason;
+    )
+)
+
 // trigger: when a PDCP PDU is sent to lower layers
-=======
-        ctx.srs_meta_data1 = (uint64_t)sdu_length << 32 | count;
-    )
-)
-
-// trigger: when a PDU is sent to lower layers
->>>>>>> 1458e302
 DECLARE_JBPF_HOOK(pdcp_dl_tx_data_pdu,
     struct jbpf_ran_generic_ctx ctx,
     ctx,
@@ -333,14 +336,9 @@
     HOOK_ASSIGN(
         ctx.data = (uint64_t)bearer;
         ctx.data_end = (uint64_t) ((uint8_t*)bearer + sizeof(struct jbpf_pdcp_ctx_info));
-<<<<<<< HEAD
         ctx.srs_meta_data1 = (uint64_t)pdu_length << 32 | count;
         ctx.srs_meta_data2 = (uint64_t)is_retx << 32 | latency_set;
         ctx.srs_meta_data3 = latency_ns; 
-=======
-        ctx.srs_meta_data1 = (uint64_t)sdu_length << 32 | count;
-        ctx.srs_meta_data2 = (uint64_t)is_retx << 32 | window_size;
->>>>>>> 1458e302
     )
 )
 
@@ -354,23 +352,16 @@
     HOOK_ASSIGN(
         ctx.data = (uint64_t)bearer;
         ctx.data_end = (uint64_t) ((uint8_t*)bearer + sizeof(struct jbpf_pdcp_ctx_info));
-<<<<<<< HEAD
         ctx.srs_meta_data1 = (uint64_t)pdu_length;
-=======
-        ctx.srs_meta_data1 = (uint64_t)sdu_length << 32 | window_size;
->>>>>>> 1458e302
     )
 )
 
 // trigger: when the first byte of an SDU is sent to lower layers
-<<<<<<< HEAD
 // Note that the notif_count means "up to and including" that count. i.e. in the following example
 //             pdcp_dl_handle_tx_notification notif_count=0
 //             pdcp_dl_handle_tx_notification notif_count=1
 //             pdcp_dl_handle_tx_notification notif_count=5
 // the last message means that counts 2-5 are all being notified.
-=======
->>>>>>> 1458e302
 DECLARE_JBPF_HOOK(pdcp_dl_handle_tx_notification,
     struct jbpf_ran_generic_ctx ctx,
     ctx,
@@ -380,25 +371,18 @@
     HOOK_ASSIGN(
         ctx.data = (uint64_t)bearer;
         ctx.data_end = (uint64_t) ((uint8_t*)bearer + sizeof(struct jbpf_pdcp_ctx_info));
-<<<<<<< HEAD
         ctx.srs_meta_data1 = notif_sn;
-=======
-        ctx.srs_meta_data1 = (uint64_t)notif_count << 32 | window_size;
->>>>>>> 1458e302
     )
 )
 
 // RLC TM/UM mode, trigger: when the SDU is completely sent to lower layers.
 // RLM AM mode, trigger: when all of the PDU used to transmit an SDU have 
 // been acknowledged by the UE.
-<<<<<<< HEAD
 // Note that the notif_count means "up to and including" that count. i.e. in the following example
 //             pdcp_dl_handle_delivery_notification notif_count=0
 //             pdcp_dl_handle_delivery_notification notif_count=1
 //             pdcp_dl_handle_delivery_notification notif_count=5
 // the last message means that counts 2-5 are all being notified.
-=======
->>>>>>> 1458e302
 DECLARE_JBPF_HOOK(pdcp_dl_handle_delivery_notification,
     struct jbpf_ran_generic_ctx ctx,
     ctx,
@@ -408,11 +392,7 @@
     HOOK_ASSIGN(
         ctx.data = (uint64_t)bearer;
         ctx.data_end = (uint64_t) ((uint8_t*)bearer + sizeof(struct jbpf_pdcp_ctx_info));
-<<<<<<< HEAD
         ctx.srs_meta_data1 = notif_sn; 
-=======
-        ctx.srs_meta_data1 = (uint64_t)notif_count << 32 | window_size;
->>>>>>> 1458e302
     )
 )
 
@@ -426,11 +406,7 @@
     HOOK_ASSIGN(
         ctx.data = (uint64_t)bearer;
         ctx.data_end = (uint64_t) ((uint8_t*)bearer + sizeof(struct jbpf_pdcp_ctx_info));
-<<<<<<< HEAD
         ctx.srs_meta_data1 = count;
-=======
-        ctx.srs_meta_data1 = (uint64_t)count << 32 | window_size;
->>>>>>> 1458e302
     )
 )
 
@@ -459,11 +435,7 @@
         ctx.data = (uint64_t)bearer;
         ctx.data_end = (uint64_t) ((uint8_t*)bearer + sizeof(struct jbpf_pdcp_ctx_info));
         ctx.srs_meta_data1 = (uint64_t)sdu_length << 32 | header_length;
-<<<<<<< HEAD
         ctx.srs_meta_data2 = (uint64_t)count;
-=======
-        ctx.srs_meta_data2 = (uint64_t)count << 32 | window_size;
->>>>>>> 1458e302
     )
 )
 
@@ -481,6 +453,20 @@
     )
 )
 
+// trigger: when a control PDU is received from lower layers
+DECLARE_JBPF_HOOK(pdcp_ul_rx_pdu_dropped,  
+    struct jbpf_ran_generic_ctx ctx,
+    ctx,
+    HOOK_PROTO(
+        struct jbpf_pdcp_ctx_info *bearer,
+        uint32_t reason),
+    HOOK_ASSIGN(
+        ctx.data = (uint64_t)bearer;
+        ctx.data_end = (uint64_t) ((uint8_t*)bearer + sizeof(struct jbpf_pdcp_ctx_info));
+        ctx.srs_meta_data1 = (uint64_t)reason;
+    )
+)
+
 // trigger: when PDCP UL entity is created
 DECLARE_JBPF_HOOK(pdcp_ul_creation,
     struct jbpf_ran_generic_ctx ctx,
@@ -502,10 +488,6 @@
     HOOK_ASSIGN(
         ctx.data = (uint64_t)bearer;
         ctx.data_end = (uint64_t) ((uint8_t*)bearer + sizeof(struct jbpf_pdcp_ctx_info));
-<<<<<<< HEAD
-=======
-        ctx.srs_meta_data1 = (uint64_t)pdu_length << 32 | window_size;
->>>>>>> 1458e302
     )
 )
 
@@ -519,11 +501,7 @@
     HOOK_ASSIGN(
         ctx.data = (uint64_t)bearer;
         ctx.data_end = (uint64_t) ((uint8_t*)bearer + sizeof(struct jbpf_pdcp_ctx_info));
-<<<<<<< HEAD
         ctx.srs_meta_data1 = (uint64_t)sdu_length ;
-=======
-        ctx.srs_meta_data1 = (uint64_t)sdu_length << 32 | window_size;
->>>>>>> 1458e302
     )
 )
 
@@ -594,11 +572,7 @@
         uint8_t success),
     HOOK_ASSIGN(
         ctx.data = (uint64_t)info;
-<<<<<<< HEAD
         ctx.data_end = (uint64_t) ((uint8_t*)info + sizeof(struct jbpf_cuup_e1_ctx_info));
-=======
-        ctx.data_end = (uint64_t) ((uint8_t*)info + sizeof(struct jbpf_e1_ctx_info));
->>>>>>> 1458e302
         ctx.srs_meta_data1 = success;
     )
 )
@@ -611,11 +585,7 @@
         uint8_t success),
     HOOK_ASSIGN(
         ctx.data = (uint64_t)info;
-<<<<<<< HEAD
         ctx.data_end = (uint64_t) ((uint8_t*)info + sizeof(struct jbpf_cuup_e1_ctx_info));
-=======
-        ctx.data_end = (uint64_t) ((uint8_t*)info + sizeof(struct jbpf_e1_ctx_info));
->>>>>>> 1458e302
         ctx.srs_meta_data1 = success;
     )
 )
@@ -628,11 +598,7 @@
         uint8_t success),
     HOOK_ASSIGN(
         ctx.data = (uint64_t)info;
-<<<<<<< HEAD
         ctx.data_end = (uint64_t) ((uint8_t*)info + sizeof(struct jbpf_cuup_e1_ctx_info));
-=======
-        ctx.data_end = (uint64_t) ((uint8_t*)info + sizeof(struct jbpf_e1_ctx_info));
->>>>>>> 1458e302
         ctx.srs_meta_data1 = success;
     )
 )
@@ -766,11 +732,7 @@
     HOOK_ASSIGN(
         ctx.data = (uint64_t)info;
         ctx.data_end = (uint64_t) ((uint8_t*)info + sizeof(struct jbpf_rrc_ctx_info));
-<<<<<<< HEAD
         ctx.srs_meta_data1 = old_cu_ue_index;
-=======
-        ctx.srs_meta_data1 = old_ue_index;
->>>>>>> 1458e302
         ctx.srs_meta_data2 = ((uint64_t)c_rnti << 48) | ((uint64_t)pci << 32) | tac;
         ctx.srs_meta_data3 = plmn;
         ctx.srs_meta_data4 = nci;
@@ -856,12 +818,7 @@
     )
 )
 
-<<<<<<< HEAD
 // trigger: SDU received from upper layer
-=======
-
-// trigger: new SDU received from upper layer
->>>>>>> 1458e302
 DECLARE_JBPF_HOOK(rlc_dl_new_sdu,
     struct jbpf_ran_generic_ctx ctx,
     ctx,
@@ -874,7 +831,6 @@
         ctx.data = (uint64_t)info;
         ctx.data_end = (uint64_t) ((uint8_t*)info + sizeof(struct jbpf_rlc_ctx_info));
         ctx.srs_meta_data1 = (uint64_t)sdu_length << 32 | pdcp_sn;
-<<<<<<< HEAD
         ctx.srs_meta_data2 = is_retx; // is_retx indicates if this SDU is a retransmission
     )
 )
@@ -893,8 +849,6 @@
         ctx.data_end = (uint64_t) ((uint8_t*)info + sizeof(struct jbpf_rlc_ctx_info));
         ctx.srs_meta_data1 = (uint64_t)sdu_length << 32 | pdcp_sn;
         ctx.srs_meta_data2 = is_retx; // is_retx indicates if this SDU is a retransmission
-=======
->>>>>>> 1458e302
     )
 )
 
@@ -909,11 +863,7 @@
     HOOK_ASSIGN(
         ctx.data = (uint64_t)info;
         ctx.data_end = (uint64_t) ((uint8_t*)info + sizeof(struct jbpf_rlc_ctx_info));
-<<<<<<< HEAD
         ctx.srs_meta_data1 = (uint64_t)pdcp_sn << 32 | success;
-=======
-        ctx.srs_meta_data1 = pdcp_sn;
->>>>>>> 1458e302
     )
 )
 
@@ -930,10 +880,7 @@
         ctx.data = (uint64_t)info;
         ctx.data_end = (uint64_t) ((uint8_t*)info + sizeof(struct jbpf_rlc_ctx_info));
         ctx.srs_meta_data1 = (uint64_t)pdcp_sn << 32 | is_retx;
-<<<<<<< HEAD
         ctx.srs_meta_data2 = latency_ns; 
-=======
->>>>>>> 1458e302
     )
 )
 
@@ -950,10 +897,7 @@
         ctx.data = (uint64_t)info;
         ctx.data_end = (uint64_t) ((uint8_t*)info + sizeof(struct jbpf_rlc_ctx_info));
         ctx.srs_meta_data1 = (uint64_t)pdcp_sn << 32 | is_retx;
-<<<<<<< HEAD
         ctx.srs_meta_data2 = latency_ns; 
-=======
->>>>>>> 1458e302
     )
 )
 
@@ -970,10 +914,7 @@
         ctx.data = (uint64_t)info;
         ctx.data_end = (uint64_t) ((uint8_t*)info + sizeof(struct jbpf_rlc_ctx_info));
         ctx.srs_meta_data1 = (uint64_t)pdcp_sn << 32 | is_retx;
-<<<<<<< HEAD
         ctx.srs_meta_data2 = latency_ns; 
-=======
->>>>>>> 1458e302
     )
 )
 
@@ -989,10 +930,6 @@
         ctx.data = (uint64_t)info;
         ctx.data_end = (uint64_t) ((uint8_t*)info + sizeof(struct jbpf_rlc_ctx_info));
         ctx.srs_meta_data1 = (uint64_t)pdu_type << 32 | pdu_len;
-<<<<<<< HEAD
-=======
-        ctx.srs_meta_data2 = window_size;
->>>>>>> 1458e302
     )
 )
 
@@ -1048,7 +985,6 @@
     HOOK_ASSIGN(
         ctx.data = (uint64_t)info;
         ctx.data_end = (uint64_t) ((uint8_t*)info + sizeof(struct jbpf_rlc_ctx_info));
-<<<<<<< HEAD
     )
 )
 
@@ -1064,12 +1000,6 @@
     )
 )
 
-=======
-        ctx.srs_meta_data1 = window_size;
-    )
-)
-
->>>>>>> 1458e302
 // trigger: when a PDU is received from lower layers
 DECLARE_JBPF_HOOK(rlc_ul_rx_pdu,
     struct jbpf_ran_generic_ctx ctx,
@@ -1082,10 +1012,6 @@
         ctx.data = (uint64_t)info;
         ctx.data_end = (uint64_t) ((uint8_t*)info + sizeof(struct jbpf_rlc_ctx_info));
         ctx.srs_meta_data1 = (uint64_t)pdu_type << 32 | pdu_len;
-<<<<<<< HEAD
-=======
-        ctx.srs_meta_data2 = window_size;
->>>>>>> 1458e302
     )
 )
 
@@ -1099,11 +1025,7 @@
     HOOK_ASSIGN(
         ctx.data = (uint64_t)info;
         ctx.data_end = (uint64_t) ((uint8_t*)info + sizeof(struct jbpf_rlc_ctx_info));
-<<<<<<< HEAD
         ctx.srs_meta_data1 = (uint64_t)sn;
-=======
-        ctx.srs_meta_data1 = (uint64_t)sn << 32 | window_size;
->>>>>>> 1458e302
     )
 )
 
@@ -1119,13 +1041,8 @@
     HOOK_ASSIGN(
         ctx.data = (uint64_t)info;
         ctx.data_end = (uint64_t) ((uint8_t*)info + sizeof(struct jbpf_rlc_ctx_info));
-<<<<<<< HEAD
         ctx.srs_meta_data1 = (uint64_t)sn << 32 | sdu_length;
         ctx.srs_meta_data2 = latency_ns; 
-=======
-        ctx.srs_meta_data1 = (uint64_t)sn << 32 | window_size;
-        ctx.srs_meta_data2 = sdu_length;
->>>>>>> 1458e302
     )
 )
 
