/*
 *
 * Copyright 2021-2025 Software Radio Systems Limited
 *
 * This file is part of srsRAN.
 *
 * srsRAN is free software: you can redistribute it and/or modify
 * it under the terms of the GNU Affero General Public License as
 * published by the Free Software Foundation, either version 3 of
 * the License, or (at your option) any later version.
 *
 * srsRAN is distributed in the hope that it will be useful,
 * but WITHOUT ANY WARRANTY; without even the implied warranty of
 * MERCHANTABILITY or FITNESS FOR A PARTICULAR PURPOSE.  See the
 * GNU Affero General Public License for more details.
 *
 * A copy of the GNU Affero General Public License can be found in
 * the LICENSE file in the top-level directory of this distribution
 * and at http://www.gnu.org/licenses/.
 *
 */

#include "gnb_appconfig_translators.h"
#include "apps/services/worker_manager/worker_manager_config.h"
#include "gnb_appconfig.h"

#ifdef JBPF_ENABLED
#include <iostream>
#include "jbpf_srsran_defs.h"
#endif

using namespace srsran;
using namespace std::chrono_literals;

<<<<<<< HEAD
srsran::sctp_network_connector_config srsran::generate_e2ap_nw_config(const e2_appconfig& config, int ppid)
{
  srsran::sctp_network_connector_config out_cfg;
  out_cfg.dest_name       = "NearRT-RIC";
  out_cfg.if_name         = "E2";
  out_cfg.connect_address = config.ip_addr;
  out_cfg.connect_port    = config.port;
  out_cfg.bind_address    = config.bind_addr;
  out_cfg.ppid            = ppid;

  if (config.sctp_rto_initial >= 0) {
    out_cfg.rto_initial = config.sctp_rto_initial;
  }
  if (config.sctp_rto_min >= 0) {
    out_cfg.rto_min = config.sctp_rto_min;
  }
  if (config.sctp_rto_max >= 0) {
    out_cfg.rto_max = config.sctp_rto_max;
  }
  if (config.sctp_init_max_attempts >= 0) {
    out_cfg.init_max_attempts = config.sctp_init_max_attempts;
  }
  if (config.sctp_max_init_timeo >= 0) {
    out_cfg.max_init_timeo = config.sctp_max_init_timeo;
  }

  return out_cfg;
}

#ifdef JBPF_ENABLED
void srsran::generate_jbpf_config(const gnb_appconfig& config, struct jbpf_config *jbpf_cfg)
{
  strncpy(jbpf_cfg->jbpf_run_path, config.jbpf_cfg.jbpf_run_path.c_str(), JBPF_RUN_PATH_LEN - 1);
  strncpy(jbpf_cfg->jbpf_namespace, config.jbpf_cfg.jbpf_namespace.c_str(), JBPF_NAMESPACE_LEN - 1);
  if (config.jbpf_cfg.jbpf_ipc_enabled == 0) {
    jbpf_cfg->io_config.io_type = JBPF_IO_THREAD_CONFIG;
    jbpf_cfg->io_config.io_thread_config.io_mem_size = config.jbpf_cfg.jbpf_io_mem_size_mb * 1024;
    if (config.jbpf_cfg.jbpf_standalone_io_cpu != 0) {
      jbpf_cfg->io_config.io_thread_config.has_affinity_io_thread = 1;
      jbpf_cfg->io_config.io_thread_config.io_thread_affinity_cores = config.jbpf_cfg.jbpf_standalone_io_cpu;
    }
    if (config.jbpf_cfg.jbpf_standalone_io_priority != 0) {
      jbpf_cfg->io_config.io_thread_config.has_sched_priority_io_thread = 1;
      jbpf_cfg->io_config.io_thread_config.io_thread_sched_priority = config.jbpf_cfg.jbpf_standalone_io_priority;
    }
    jbpf_cfg->io_config.io_thread_config.has_sched_policy_io_thread = 1;
    jbpf_cfg->io_config.io_thread_config.io_thread_sched_policy = config.jbpf_cfg.jbpf_standalone_io_policy;

    output_socket *sock = new output_socket();
    // Create a UDP socket to send messages out
    sock->sockfd = socket(AF_INET, SOCK_DGRAM, 0);
    memset(&sock->server_addr, 0, sizeof(sock->server_addr));
    sock->server_addr.sin_family = AF_INET;
    sock->server_addr.sin_port = htons(config.jbpf_cfg.jbpf_standalone_io_out_port);
    sock->server_addr.sin_addr.s_addr = inet_addr(config.jbpf_cfg.jbpf_standalone_io_out_ip.c_str());
    std::cout << "[JANUS_INFO] Creating UDP connection to " << config.jbpf_cfg.jbpf_standalone_io_out_ip.c_str() 
      << ":" << config.jbpf_cfg.jbpf_standalone_io_out_port << std::endl;
    jbpf_cfg->io_config.io_thread_config.output_handler_ctx = sock;
  } else if (config.jbpf_cfg.jbpf_ipc_enabled == 1) {
    jbpf_cfg->io_config.io_type = JBPF_IO_IPC_CONFIG;
    strncpy(jbpf_cfg->io_config.io_ipc_config.ipc_name, config.jbpf_cfg.jbpf_ipc_mem_name.c_str(), MAX_IPC_NAME_LEN - 1);
    jbpf_cfg->io_config.io_ipc_config.ipc_mem_size = config.jbpf_cfg.jbpf_io_mem_size_mb * 1024 * 1024;
  }
  
  if (config.jbpf_cfg.jbpf_has_lcm_ipc_thread) {
    strncpy(jbpf_cfg->lcm_ipc_config.lcm_ipc_name, config.jbpf_cfg.jbpf_lcm_ipc_name.c_str(), JBPF_LCM_IPC_NAME_LEN - 1);
  }
  
  if (config.jbpf_cfg.jbpf_agent_cpu != 0) {
    jbpf_cfg->thread_config.has_affinity_agent_thread = 1;
    jbpf_cfg->thread_config.agent_thread_affinity_cores = config.jbpf_cfg.jbpf_agent_cpu;
  }
  jbpf_cfg->thread_config.has_sched_policy_agent_thread = 1;
  jbpf_cfg->thread_config.agent_thread_sched_policy = config.jbpf_cfg.jbpf_agent_policy;
 
  if (config.jbpf_cfg.jbpf_agent_priority != 0) {
    jbpf_cfg->thread_config.has_sched_priority_agent_thread = 1;
    jbpf_cfg->thread_config.agent_thread_sched_priority = config.jbpf_cfg.jbpf_agent_priority;
  }
  if (config.jbpf_cfg.jbpf_maint_cpu != 0) {
    jbpf_cfg->thread_config.has_affinity_maintenance_thread = 1;
    jbpf_cfg->thread_config.maintenance_thread_affinity_cores = config.jbpf_cfg.jbpf_maint_cpu;
  }
  jbpf_cfg->thread_config.has_sched_policy_maintenance_thread = 1;
  jbpf_cfg->thread_config.maintenance_thread_sched_policy = config.jbpf_cfg.jbpf_maint_policy;
  if (config.jbpf_cfg.jbpf_maint_priority != 0) {
    jbpf_cfg->thread_config.has_sched_priority_maintenance_thread = 1;
    jbpf_cfg->thread_config.maintenance_thread_sched_priority = config.jbpf_cfg.jbpf_maint_priority;
  }
}
#endif

=======
>>>>>>> d90cd4e2
void srsran::fill_gnb_worker_manager_config(worker_manager_config& config, const gnb_appconfig& unit_cfg)
{
  srsran_assert(config.cu_up_cfg, "CU-UP worker config does not exist");
  srsran_assert(config.du_hi_cfg, "DU high worker config does not exist");

  config.nof_low_prio_threads     = unit_cfg.expert_execution_cfg.threads.non_rt_threads.nof_non_rt_threads;
  config.low_prio_task_queue_size = unit_cfg.expert_execution_cfg.threads.non_rt_threads.non_rt_task_queue_size;
  config.low_prio_sched_config    = unit_cfg.expert_execution_cfg.affinities.low_priority_cpu_cfg;
}<|MERGE_RESOLUTION|>--- conflicted
+++ resolved
@@ -31,36 +31,6 @@
 
 using namespace srsran;
 using namespace std::chrono_literals;
-
-<<<<<<< HEAD
-srsran::sctp_network_connector_config srsran::generate_e2ap_nw_config(const e2_appconfig& config, int ppid)
-{
-  srsran::sctp_network_connector_config out_cfg;
-  out_cfg.dest_name       = "NearRT-RIC";
-  out_cfg.if_name         = "E2";
-  out_cfg.connect_address = config.ip_addr;
-  out_cfg.connect_port    = config.port;
-  out_cfg.bind_address    = config.bind_addr;
-  out_cfg.ppid            = ppid;
-
-  if (config.sctp_rto_initial >= 0) {
-    out_cfg.rto_initial = config.sctp_rto_initial;
-  }
-  if (config.sctp_rto_min >= 0) {
-    out_cfg.rto_min = config.sctp_rto_min;
-  }
-  if (config.sctp_rto_max >= 0) {
-    out_cfg.rto_max = config.sctp_rto_max;
-  }
-  if (config.sctp_init_max_attempts >= 0) {
-    out_cfg.init_max_attempts = config.sctp_init_max_attempts;
-  }
-  if (config.sctp_max_init_timeo >= 0) {
-    out_cfg.max_init_timeo = config.sctp_max_init_timeo;
-  }
-
-  return out_cfg;
-}
 
 #ifdef JBPF_ENABLED
 void srsran::generate_jbpf_config(const gnb_appconfig& config, struct jbpf_config *jbpf_cfg)
@@ -125,8 +95,6 @@
 }
 #endif
 
-=======
->>>>>>> d90cd4e2
 void srsran::fill_gnb_worker_manager_config(worker_manager_config& config, const gnb_appconfig& unit_cfg)
 {
   srsran_assert(config.cu_up_cfg, "CU-UP worker config does not exist");
