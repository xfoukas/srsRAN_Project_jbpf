#
# Copyright 2021-2025 Software Radio Systems Limited
#
# This file is part of srsRAN
#
# srsRAN is free software: you can redistribute it and/or modify
# it under the terms of the GNU Affero General Public License as
# published by the Free Software Foundation, either version 3 of
# the License, or (at your option) any later version.
#
# srsRAN is distributed in the hope that it will be useful,
# but WITHOUT ANY WARRANTY; without even the implied warranty of
# MERCHANTABILITY or FITNESS FOR A PARTICULAR PURPOSE. See the
# GNU Affero General Public License for more details.
#
# A copy of the GNU Affero General Public License can be found in
# the LICENSE file in the top-level directory of this distribution
# and at http://www.gnu.org/licenses/.
#

set(SOURCES
        gnb_appconfig_cli11_schema.cpp
        gnb_appconfig_validators.cpp
        gnb_appconfig_translators.cpp
        gnb_appconfig_yaml_writer.cpp)

add_library(gnb_base STATIC ${SOURCES})
target_include_directories(gnb_base PRIVATE ${CMAKE_SOURCE_DIR})
target_link_libraries(gnb_base PRIVATE
        srsran_app_services
        srsran_f1u_connector
        srsran_ngap
        ngap_asn1
        srsran_e2
        e2ap_asn1
        srsran_gateway
        srsran_pcap
        srsran_support
        srsran_versioning
        srsran_f1c_gateway
        srsran_e1_gateway
        srsran_o_cu_cp_app_unit
        srsran_o_cu_up_app_unit
)

if (DPDK_FOUND)
    add_definitions(-DDPDK_FOUND)
    target_link_libraries(gnb_base PRIVATE hal_dpdk)
endif (DPDK_FOUND)

<<<<<<< HEAD
if (ENABLE_JBPF)
        add_definitions(-DJBPF_ENABLED)
        target_link_libraries(gnb jbpf)
endif (ENABLE_JBPF)

=======
target_include_directories(gnb_base PRIVATE ${CMAKE_SOURCE_DIR} ${CMAKE_SOURCE_DIR}/external)

# Default gNB target with dynamic split.
add_executable(gnb gnb.cpp)
>>>>>>> d90cd4e2
add_backward(gnb)
target_include_directories(gnb PRIVATE ${CMAKE_SOURCE_DIR})
install(TARGETS gnb RUNTIME)
target_link_libraries(gnb PRIVATE gnb_base srsran_flexible_o_du_split_dynamic)
notify_binary_target(gnb)

# Add the targets for the rest of the splits.
set(EXTENSIONS gnb_split_6 gnb_split_7_2 gnb_split_8)
set(LIBRARIES srsran_flexible_o_du_split_6 srsran_flexible_o_du_split_7_2 srsran_flexible_o_du_split_8)

foreach (NAME LIB IN ZIP_LISTS EXTENSIONS LIBRARIES)
    add_executable(${NAME} gnb.cpp)
    add_backward(${NAME})
    target_include_directories(${NAME} PRIVATE ${CMAKE_SOURCE_DIR})
    target_link_libraries(${NAME} PRIVATE gnb_base ${LIB})
    set_target_properties(${NAME} PROPERTIES
            RUNTIME_OUTPUT_DIRECTORY "${CMAKE_CURRENT_BINARY_DIR}/../${NAME}"   # Path to the binary.
            RUNTIME_OUTPUT_NAME "gnb"                                           # Binary name.
            EXCLUDE_FROM_ALL 1)                                                 # Do not build by default.
    notify_binary_target(${NAME})
endforeach ()<|MERGE_RESOLUTION|>--- conflicted
+++ resolved
@@ -48,22 +48,20 @@
     target_link_libraries(gnb_base PRIVATE hal_dpdk)
 endif (DPDK_FOUND)
 
-<<<<<<< HEAD
-if (ENABLE_JBPF)
-        add_definitions(-DJBPF_ENABLED)
-        target_link_libraries(gnb jbpf)
-endif (ENABLE_JBPF)
-
-=======
 target_include_directories(gnb_base PRIVATE ${CMAKE_SOURCE_DIR} ${CMAKE_SOURCE_DIR}/external)
 
 # Default gNB target with dynamic split.
 add_executable(gnb gnb.cpp)
->>>>>>> d90cd4e2
 add_backward(gnb)
-target_include_directories(gnb PRIVATE ${CMAKE_SOURCE_DIR})
+target_include_directories(gnb PRIVATE ${CMAKE_SOURCE_DIR} ${CMAKE_SOURCE_DIR}/external)
 install(TARGETS gnb RUNTIME)
 target_link_libraries(gnb PRIVATE gnb_base srsran_flexible_o_du_split_dynamic)
+
+if (ENABLE_JBPF)
+        add_definitions(-DJBPF_ENABLED)
+        target_link_libraries(gnb PRIVATE jbpf)
+endif (ENABLE_JBPF)
+
 notify_binary_target(gnb)
 
 # Add the targets for the rest of the splits.
