/*
 *
 * Copyright 2021-2025 Software Radio Systems Limited
 *
 * This file is part of srsRAN.
 *
 * srsRAN is free software: you can redistribute it and/or modify
 * it under the terms of the GNU Affero General Public License as
 * published by the Free Software Foundation, either version 3 of
 * the License, or (at your option) any later version.
 *
 * srsRAN is distributed in the hope that it will be useful,
 * but WITHOUT ANY WARRANTY; without even the implied warranty of
 * MERCHANTABILITY or FITNESS FOR A PARTICULAR PURPOSE.  See the
 * GNU Affero General Public License for more details.
 *
 * A copy of the GNU Affero General Public License can be found in
 * the LICENSE file in the top-level directory of this distribution
 * and at http://www.gnu.org/licenses/.
 *
 */

#include "ofh_message_transmitter_impl.h"
#include "srsran/adt/static_vector.h"
#include "srsran/instrumentation/traces/ofh_traces.h"

#ifdef JBPF_ENABLED
#include "jbpf_srsran_hooks.h"
#endif

using namespace srsran;
using namespace ofh;

message_transmitter_impl::message_transmitter_impl(srslog::basic_logger&                  logger_,
                                                   const tx_window_timing_parameters&     timing_params_,
                                                   bool                                   are_metrics_enabled,
                                                   std::unique_ptr<ether::transmitter>    transmitter,
                                                   std::shared_ptr<ether::eth_frame_pool> pool_dl_cp_,
                                                   std::shared_ptr<ether::eth_frame_pool> pool_ul_cp_,
                                                   std::shared_ptr<ether::eth_frame_pool> pool_dl_up_) :
  logger(logger_),
  pool_dl_cp(std::move(pool_dl_cp_)),
  pool_ul_cp(std::move(pool_ul_cp_)),
  pool_dl_up(std::move(pool_dl_up_)),
  eth_transmitter(std::move(transmitter)),
  metrics_collector(are_metrics_enabled),
  timing_params(timing_params_)
{
  srsran_assert(eth_transmitter, "Invalid Ethernet transmitter");
  srsran_assert(pool_dl_cp, "Invalid Control-Plane downlink frame pool");
  srsran_assert(pool_ul_cp, "Invalid Control-Plane uplink frame pool");
  srsran_assert(pool_dl_up, "Invalid User-Plane downlink frame pool");
}

void message_transmitter_impl::transmit_frame_burst(span<span<const uint8_t>> frame_burst)
{
  if (frame_burst.empty()) {
    return;
  }

  eth_transmitter->send(frame_burst);

  if (SRSRAN_UNLIKELY(logger.debug.enabled())) {
    logger.debug("Sending an Ethernet frame burst of size '{}'", frame_burst.size());
  }
}

void message_transmitter_impl::enqueue_messages_into_burst(
    const ether::frame_pool_interval&                                    interval,
    ofh::message_type                                                    type,
    ofh::data_direction                                                  direction,
    static_vector<ether::scoped_frame_buffer, ether::MAX_TX_BURST_SIZE>& read_frames,
    std::shared_ptr<ether::eth_frame_pool>&                              pool)
{
  trace_point pool_access_tp = ofh_tracer.now();

  unsigned prev_size = read_frames.size();
  pool->enqueue_pending_into_burst(interval, read_frames);

  ofh_tracer << trace_event("ofh_tx_pool_access", pool_access_tp);

  if ((read_frames.size() - prev_size) == 0) {
    return;
  }

  if (SRSRAN_UNLIKELY(logger.debug.enabled())) {
    logger.debug("Enqueueing '{}' frame(s) of type '{}-{}' in interval '{}_{}':{}_{} for tx burst",
                 read_frames.size() - prev_size,
                 (type == message_type::control_plane) ? "control-plane" : "user-plane",
                 (direction == data_direction::downlink) ? "downlink" : "uplink",
                 interval.start.get_slot(),
                 interval.start.get_symbol_index(),
                 interval.end.get_slot(),
                 interval.end.get_symbol_index());
  }
<<<<<<< HEAD

#ifdef JBPF_ENABLED
  for (unsigned idx = 0, end = frame_burst.size(); idx != end; ++idx) {
    const auto frame = frame_burst[idx];
    hook_capture_xran_packet(frame.data(), frame.size(), 0, 0);
  }
#endif

  logger.debug("Enqueueing '{}' frame(s) of type '{}-{}' in interval '{}_{}':{}_{} for tx burst",
               frame_buffers.size(),
               (interval.type.type == message_type::control_plane) ? "control-plane" : "user-plane",
               (interval.type.direction == ofh::data_direction::downlink) ? "downlink" : "uplink",
               interval.start.get_slot(),
               interval.start.get_symbol_index(),
               interval.end.get_slot(),
               interval.end.get_symbol_index());
=======
>>>>>>> d90cd4e2
}

void message_transmitter_impl::on_new_symbol(const slot_symbol_point_context& symbol_point_context)
{
  // Creates and starts the execution time measurer.
  time_execution_measurer meas(metrics_collector.enabled());

  trace_point                                                         tp = ofh_tracer.now();
  static_vector<ether::scoped_frame_buffer, ether::MAX_TX_BURST_SIZE> read_frames;

  // Enqueue pending DL Control-Plane messages.
  ether::frame_pool_interval interval_cp_dl{symbol_point_context.symbol_point + timing_params.sym_cp_dl_end,
                                            symbol_point_context.symbol_point + timing_params.sym_cp_dl_start};
  enqueue_messages_into_burst(
      interval_cp_dl, message_type::control_plane, data_direction::downlink, read_frames, pool_dl_cp);

  // Enqueue pending UL Control-Plane messages.
  ether::frame_pool_interval interval_cp_ul{symbol_point_context.symbol_point + timing_params.sym_cp_ul_end,
                                            symbol_point_context.symbol_point + timing_params.sym_cp_ul_start};
  enqueue_messages_into_burst(
      interval_cp_ul, message_type::control_plane, data_direction::uplink, read_frames, pool_ul_cp);

  // Enqueue pending User-Plane messages.
  ether::frame_pool_interval interval_up{symbol_point_context.symbol_point + timing_params.sym_up_dl_end,
                                         symbol_point_context.symbol_point + timing_params.sym_up_dl_start};
  enqueue_messages_into_burst(interval_up, message_type::user_plane, data_direction::downlink, read_frames, pool_dl_up);

  // Construct burst of byte buffers ready to be transmitted.
  static_vector<span<const uint8_t>, ether::MAX_TX_BURST_SIZE> frame_burst;

  for (const auto& frame : read_frames) {
    frame_burst.emplace_back(frame->data());
  }

  // Transmit the data.
  trace_point tp_ether = ofh_tracer.now();
  transmit_frame_burst(frame_burst);

  ofh_tracer << trace_event("ofh_ether_tx", tp_ether);
  ofh_tracer << trace_event("ofh_message_transmitter", tp);

  metrics_collector.update_stats(meas.stop());
}

ether::transmitter& message_transmitter_impl::get_ethernet_transmitter()
{
  return *eth_transmitter;
}

message_transmitter_metrics_collector& message_transmitter_impl::get_metrics_collector()
{
  return metrics_collector;
}<|MERGE_RESOLUTION|>--- conflicted
+++ resolved
@@ -84,6 +84,13 @@
   }
 
   if (SRSRAN_UNLIKELY(logger.debug.enabled())) {
+#ifdef JBPF_ENABLED
+  for (unsigned idx = 0, end = frame_burst.size(); idx != end; ++idx) {
+    const auto frame = frame_burst[idx];
+    hook_capture_xran_packet(frame.data(), frame.size(), 0, 0);
+  }
+#endif
+
     logger.debug("Enqueueing '{}' frame(s) of type '{}-{}' in interval '{}_{}':{}_{} for tx burst",
                  read_frames.size() - prev_size,
                  (type == message_type::control_plane) ? "control-plane" : "user-plane",
@@ -93,25 +100,6 @@
                  interval.end.get_slot(),
                  interval.end.get_symbol_index());
   }
-<<<<<<< HEAD
-
-#ifdef JBPF_ENABLED
-  for (unsigned idx = 0, end = frame_burst.size(); idx != end; ++idx) {
-    const auto frame = frame_burst[idx];
-    hook_capture_xran_packet(frame.data(), frame.size(), 0, 0);
-  }
-#endif
-
-  logger.debug("Enqueueing '{}' frame(s) of type '{}-{}' in interval '{}_{}':{}_{} for tx burst",
-               frame_buffers.size(),
-               (interval.type.type == message_type::control_plane) ? "control-plane" : "user-plane",
-               (interval.type.direction == ofh::data_direction::downlink) ? "downlink" : "uplink",
-               interval.start.get_slot(),
-               interval.start.get_symbol_index(),
-               interval.end.get_slot(),
-               interval.end.get_symbol_index());
-=======
->>>>>>> d90cd4e2
 }
 
 void message_transmitter_impl::on_new_symbol(const slot_symbol_point_context& symbol_point_context)
