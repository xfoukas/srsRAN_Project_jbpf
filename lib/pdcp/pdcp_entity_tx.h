/*
 *
 * Copyright 2021-2025 Software Radio Systems Limited
 *
 * This file is part of srsRAN.
 *
 * srsRAN is free software: you can redistribute it and/or modify
 * it under the terms of the GNU Affero General Public License as
 * published by the Free Software Foundation, either version 3 of
 * the License, or (at your option) any later version.
 *
 * srsRAN is distributed in the hope that it will be useful,
 * but WITHOUT ANY WARRANTY; without even the implied warranty of
 * MERCHANTABILITY or FITNESS FOR A PARTICULAR PURPOSE.  See the
 * GNU Affero General Public License for more details.
 *
 * A copy of the GNU Affero General Public License can be found in
 * the LICENSE file in the top-level directory of this distribution
 * and at http://www.gnu.org/licenses/.
 *
 */

#pragma once

#include "pdcp_bearer_logger.h"
#include "pdcp_entity_tx_rx_base.h"
#include "pdcp_interconnect.h"
#include "pdcp_metrics_aggregator.h"
#include "pdcp_pdu.h"
#include "pdcp_tx_metrics_impl.h"
#include "pdcp_tx_window.h"
#include "srsran/adt/byte_buffer.h"
#include "srsran/adt/byte_buffer_chain.h"
#include "srsran/adt/expected.h"
#include "srsran/pdcp/pdcp_config.h"
#include "srsran/pdcp/pdcp_tx.h"
#include "srsran/security/security.h"
#include "srsran/security/security_engine.h"
#include "srsran/support/timers.h"

namespace srsran {

/// PDCP TX state variables,
/// TS 38.323, section 7.1
struct pdcp_tx_state {
  /// This state variable indicates the COUNT value of the next PDCP SDU to be transmitted. The initial value is 0,
  /// except for SRBs configured with state variables continuation.
  uint32_t tx_next = 0;
  /// This state variable indicates the next COUNT value for which we will
  /// receive a transmission notification from the F1/RLC. If TX_TRANS == TX_NEXT,
  /// it means we are not currently waiting for any TX notification.
  /// NOTE: This is a custom state variable, not specified by the standard.
  uint32_t tx_trans = 0;
  /// This state variable indicates the lower edge of the TX window, i.e. the COUNT value of the oldest PDCP SDU in the
  /// TX window for which the discard timer is expected to expire soonest. If TX_NEXT_ACK == TX_NEXT, it means we are
  /// not currently having any discard timers running.
  /// For UM bearers this value is the same as TX_TRANS.
  /// NOTE: This is a custom state variable, not specified by the standard.
  uint32_t tx_next_ack = 0;

  pdcp_tx_state(uint32_t tx_next_, uint32_t tx_trans_, uint32_t tx_next_ack_) :
    tx_next(tx_next_), tx_trans(tx_trans_), tx_next_ack(tx_next_ack_)
  {
  }

  bool operator==(const pdcp_tx_state& other) const
  {
    return tx_next == other.tx_next && tx_trans == other.tx_trans && tx_next_ack == other.tx_next_ack;
  }
};

/// Base class used for transmitting PDCP bearers.
/// It provides interfaces for the PDCP bearers, for the higher and lower layers
class pdcp_entity_tx final : public pdcp_entity_tx_rx_base,
                             public pdcp_tx_status_handler,
                             public pdcp_tx_upper_data_interface,
                             public pdcp_tx_upper_control_interface,
                             public pdcp_tx_lower_interface
{
public:
  pdcp_entity_tx(uint32_t                        ue_index_,
                 rb_id_t                         rb_id_,
                 pdcp_tx_config                  cfg_,
                 pdcp_tx_lower_notifier&         lower_dn_,
                 pdcp_tx_upper_control_notifier& upper_cn_,
                 timer_factory                   ue_ctrl_timer_factory_,
                 task_executor&                  ue_dl_executor_,
<<<<<<< HEAD
                 task_executor&                  crypto_executor_) :
    pdcp_entity_tx_rx_base(rb_id_, cfg_.rb_type, cfg_.rlc_mode, cfg_.sn_size),
    ue_index(ue_index_),
    rb_id(rb_id_),
    logger("PDCP", {ue_index_, rb_id_, "DL"}),
    cfg(cfg_),
    lower_dn(lower_dn_),
    upper_cn(upper_cn_),
    ue_dl_timer_factory(ue_dl_timer_factory_),
    ue_dl_executor(ue_dl_executor_),
    crypto_executor(crypto_executor_),
    tx_window(create_tx_window(cfg.sn_size))
  {
    // Validate configuration
    if (is_srb() && (cfg.sn_size != pdcp_sn_size::size12bits)) {
      report_error("PDCP SRB with invalid sn_size. {}", cfg);
    }
    if (is_srb() && is_um()) {
      report_error("PDCP SRB cannot be used with RLC UM. {}", cfg);
    }
    if (is_srb() && cfg.discard_timer.has_value()) {
      logger.log_error("Invalid SRB config with discard_timer={}", cfg.discard_timer);
    }
    if (is_drb() && !cfg.discard_timer.has_value()) {
      logger.log_error("Invalid DRB config, discard_timer is not configured");
    }
=======
                 task_executor&                  crypto_executor_,
                 pdcp_metrics_aggregator&        metrics_agg_);
>>>>>>> d90cd4e2

  ~pdcp_entity_tx() override;

  /// \brief Stop handling SDUs and stop timers
  void stop();

  /// \brief Triggers re-establishment as specified in TS 38.323, section 5.1.2
  void reestablish(security::sec_128_as_config sec_cfg) override;

  // Tx/Rx interconnect
  void set_status_provider(pdcp_rx_status_provider* status_provider_) { status_provider = status_provider_; }

  /*
   * SDU/PDU handlers
   */
  void handle_sdu(byte_buffer buf) override;

  void handle_transmit_notification(uint32_t notif_sn) override;
  void handle_delivery_notification(uint32_t notif_sn) override;
  void handle_retransmit_notification(uint32_t notif_sn) override;
  void handle_delivery_retransmitted_notification(uint32_t notif_sn) override;
  void handle_desired_buffer_size_notification(uint32_t desired_bs) override;

  /// \brief Evaluates a PDCP status report
  ///
  /// Ref: Ref: TS 38.323, Sec. 5.4.2, Sec. 6.2.3.1 and Sec. 6.3.{9,10}
  ///
  /// \param status The status report
  void handle_status_report(byte_buffer_chain status);

  // Status handler interface
  void on_status_report(byte_buffer_chain status) override { handle_status_report(std::move(status)); }

  /*
   * Header helpers
   */

  /// \brief Writes the header of a PDCP data PDU according to the content of the associated object
  /// \param[out] buf Reference to a byte_buffer that is appended by the header bytes
  /// \param[in] hdr Reference to a pdcp_data_pdu_header that represents the header content
  [[nodiscard]] bool write_data_pdu_header(byte_buffer& buf, const pdcp_data_pdu_header& hdr) const;

  /*
   * Testing helpers
   */
  void set_state(pdcp_tx_state st_)
  {
    reset();
    st = st_;
  }

  const pdcp_tx_state& get_state() const { return st; }

  uint32_t nof_pdus_in_window() const { return st.tx_next - st.tx_next_ack; }

  /*
   * Security configuration
   */
  void configure_security(security::sec_128_as_config sec_cfg,
                          security::integrity_enabled integrity_enabled_,
                          security::ciphering_enabled ciphering_enabled_) override;

  /// Sends a status report, as specified in TS 38.323, Sec. 5.4.
  void send_status_report();

  /// Performs data recovery, as specified in TS 38.323, Sec. 5.5.
  void data_recovery() override;

  /// \brief Reset state variables to their initial state and drop all discard timers with all stored SDUs.
  void reset();

  /// Retransmits all PDUs. Integrity protection and ciphering is re-applied.
  void retransmit_all_pdus();

<<<<<<< HEAD
private:

  uint32_t ue_index;
  rb_id_t rb_id;

  pdcp_bearer_logger   logger;
  const pdcp_tx_config cfg;
=======
  enum class early_drop_reason { zero_dbs, full_rlc_queue, full_window, no_drop };
>>>>>>> d90cd4e2

private:
  pdcp_bearer_logger              logger;
  const pdcp_tx_config            cfg;
  bool                            stopped         = false;
  pdcp_rx_status_provider*        status_provider = nullptr;
  pdcp_tx_lower_notifier&         lower_dn;
  pdcp_tx_upper_control_notifier& upper_cn;
  timer_factory                   ue_ctrl_timer_factory;
  unique_timer                    discard_timer;
  unique_timer                    metrics_timer;

  task_executor& ue_dl_executor;
  task_executor& crypto_executor;

  pdcp_tx_state st                  = {0, 0, 0};
  uint32_t      desired_buffer_size = 0;

  std::unique_ptr<security::security_engine_tx> sec_engine;

  security::integrity_enabled integrity_enabled = security::integrity_enabled::off;
  security::ciphering_enabled ciphering_enabled = security::ciphering_enabled::off;

  early_drop_reason check_early_drop(const byte_buffer& buf);
  uint32_t          warn_on_drop_count = 0;

  void write_data_pdu_to_lower_layers(pdcp_tx_buf_info&& buf_info, bool is_retx);
  void write_control_pdu_to_lower_layers(byte_buffer buf);

  /// Apply ciphering and integrity protection to the payload
  expected<byte_buffer> apply_ciphering_and_integrity_protection(byte_buffer buf, uint32_t count);

  uint32_t notification_count_estimation(uint32_t notification_sn) const;

  /// \brief Stops all discard timer up to a PDCP PDU COUNT number that is provided as argument.
  /// \param highest_count Highest PDCP PDU COUNT to which all discard timers shall be stopped.
  void stop_discard_timer(uint32_t highest_count);

  /// \brief Discard one PDU.
  ///
  /// This will notify lower layers of the discard and remove the element from the tx_window, i.e. stop the discard
  /// timer and delete the associated SDU.
  ///
  /// \param count The COUNT value of the PDU to be discarded.
  void discard_pdu(uint32_t count);

  /// \brief Discard timer information and, only for AM, a copy of the SDU for data recovery procedure.
  pdcp_tx_window tx_window;

  /// \brief Get estimated size of a PDU from an SDU
  uint32_t get_pdu_size(const byte_buffer& sdu) const;

  /// \brief Callback ran upon discard timer expiration. If there are still PDUs in the TX window that require
  /// a discard timer, it is responsible to restart the discard timer with the correct timeout.
  void discard_callback();

  /// \brief handle_transmit_notification_impl Common implementation for transmit and retransmit notifications
  ///
  /// \param notif_sn Notified (re)transmitted PDCP PDU sequence number.
  /// \param is_retx Flags whether this is a notification of a ReTx or not
  void handle_transmit_notification_impl(uint32_t notif_sn, bool is_retx);

  /// \brief handle_delivery_notification_impl Common implementation for deliv and deliv retransmitted notifications.
  /// \param notif_sn Notified delivered or retransmitted delivered PDCP PDU sequence number.
  /// \param is_retx Flags whether this is a notification of a ReTx or not
  void handle_delivery_notification_impl(uint32_t notif_sn, bool is_retx);

  pdcp_tx_metrics          metrics;
  pdcp_metrics_aggregator& metrics_agg;
};

} // namespace srsran

namespace fmt {
template <>
struct formatter<srsran::pdcp_tx_state> {
  template <typename ParseContext>
  auto parse(ParseContext& ctx)
  {
    return ctx.begin();
  }

  template <typename FormatContext>
  auto format(const srsran::pdcp_tx_state& st, FormatContext& ctx) const
  {
    return format_to(ctx.out(), "tx_next_ack={} tx_trans={} tx_next={}", st.tx_next_ack, st.tx_trans, st.tx_next);
  }
};

template <>
struct formatter<srsran::pdcp_entity_tx::early_drop_reason> {
  template <typename ParseContext>
  auto parse(ParseContext& ctx)
  {
    return ctx.begin();
  }

  template <typename FormatContext>
  auto format(const srsran::pdcp_entity_tx::early_drop_reason& drop_reason, FormatContext& ctx) const
  {
    switch (drop_reason) {
      case srsran::pdcp_entity_tx::early_drop_reason::zero_dbs:
        return format_to(ctx.out(), "desired buffer size is 0");
      case srsran::pdcp_entity_tx::early_drop_reason::full_rlc_queue:
        return format_to(ctx.out(), "RLC SDU queue is full");
      case srsran::pdcp_entity_tx::early_drop_reason::full_window:
        return format_to(ctx.out(), "PDCP TX window is full");
      case srsran::pdcp_entity_tx::early_drop_reason::no_drop:
        return format_to(ctx.out(), "no drop");
    }
    return format_to(ctx.out(), "unkown");
  }
};
} // namespace fmt<|MERGE_RESOLUTION|>--- conflicted
+++ resolved
@@ -85,37 +85,8 @@
                  pdcp_tx_upper_control_notifier& upper_cn_,
                  timer_factory                   ue_ctrl_timer_factory_,
                  task_executor&                  ue_dl_executor_,
-<<<<<<< HEAD
-                 task_executor&                  crypto_executor_) :
-    pdcp_entity_tx_rx_base(rb_id_, cfg_.rb_type, cfg_.rlc_mode, cfg_.sn_size),
-    ue_index(ue_index_),
-    rb_id(rb_id_),
-    logger("PDCP", {ue_index_, rb_id_, "DL"}),
-    cfg(cfg_),
-    lower_dn(lower_dn_),
-    upper_cn(upper_cn_),
-    ue_dl_timer_factory(ue_dl_timer_factory_),
-    ue_dl_executor(ue_dl_executor_),
-    crypto_executor(crypto_executor_),
-    tx_window(create_tx_window(cfg.sn_size))
-  {
-    // Validate configuration
-    if (is_srb() && (cfg.sn_size != pdcp_sn_size::size12bits)) {
-      report_error("PDCP SRB with invalid sn_size. {}", cfg);
-    }
-    if (is_srb() && is_um()) {
-      report_error("PDCP SRB cannot be used with RLC UM. {}", cfg);
-    }
-    if (is_srb() && cfg.discard_timer.has_value()) {
-      logger.log_error("Invalid SRB config with discard_timer={}", cfg.discard_timer);
-    }
-    if (is_drb() && !cfg.discard_timer.has_value()) {
-      logger.log_error("Invalid DRB config, discard_timer is not configured");
-    }
-=======
                  task_executor&                  crypto_executor_,
                  pdcp_metrics_aggregator&        metrics_agg_);
->>>>>>> d90cd4e2
 
   ~pdcp_entity_tx() override;
 
@@ -190,19 +161,13 @@
   /// Retransmits all PDUs. Integrity protection and ciphering is re-applied.
   void retransmit_all_pdus();
 
-<<<<<<< HEAD
+  enum class early_drop_reason { zero_dbs, full_rlc_queue, full_window, no_drop };
+
 private:
 
   uint32_t ue_index;
   rb_id_t rb_id;
 
-  pdcp_bearer_logger   logger;
-  const pdcp_tx_config cfg;
-=======
-  enum class early_drop_reason { zero_dbs, full_rlc_queue, full_window, no_drop };
->>>>>>> d90cd4e2
-
-private:
   pdcp_bearer_logger              logger;
   const pdcp_tx_config            cfg;
   bool                            stopped         = false;
