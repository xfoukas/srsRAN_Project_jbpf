/*
 *
 * Copyright 2021-2025 Software Radio Systems Limited
 *
 * This file is part of srsRAN.
 *
 * srsRAN is free software: you can redistribute it and/or modify
 * it under the terms of the GNU Affero General Public License as
 * published by the Free Software Foundation, either version 3 of
 * the License, or (at your option) any later version.
 *
 * srsRAN is distributed in the hope that it will be useful,
 * but WITHOUT ANY WARRANTY; without even the implied warranty of
 * MERCHANTABILITY or FITNESS FOR A PARTICULAR PURPOSE.  See the
 * GNU Affero General Public License for more details.
 *
 * A copy of the GNU Affero General Public License can be found in
 * the LICENSE file in the top-level directory of this distribution
 * and at http://www.gnu.org/licenses/.
 *
 */

#include "pdcp_entity_rx.h"
#include "../security/security_engine_impl.h"
#include "srsran/instrumentation/traces/up_traces.h"
#include "srsran/support/bit_encoding.h"
#include "srsran/support/executors/execution_context_description.h"
#include "srsran/support/resource_usage/scoped_resource_usage.h"

#ifdef JBPF_ENABLED
#include "jbpf_srsran_hooks.h"
DEFINE_JBPF_HOOK(pdcp_ul_creation);
DEFINE_JBPF_HOOK(pdcp_ul_deletion);
DEFINE_JBPF_HOOK(pdcp_ul_rx_data_pdu);
DEFINE_JBPF_HOOK(pdcp_ul_rx_control_pdu);
DEFINE_JBPF_HOOK(pdcp_ul_deliver_sdu);
DEFINE_JBPF_HOOK(pdcp_ul_reestablish);

#define CALL_JBPF_HOOK(hook_fn, ...)  \
  { \
      struct jbpf_pdcp_ctx_info jbpf_ctx = {0};\
      jbpf_ctx.ctx_id = 0; \
      jbpf_ctx.cu_ue_index = ue_index;\
      jbpf_ctx.is_srb = rb_id.is_srb();\
      jbpf_ctx.rb_id = rb_id.is_srb() ? srb_id_to_uint(rb_id.get_srb_id()) \
                                      : drb_id_to_uint(rb_id.get_drb_id());\
      jbpf_ctx.rlc_mode = (uint8_t)rlc_mode; \
      jbpf_ctx.window_info = {true,(uint32_t)rx_window->size(), rx_window_bytes}; \
      hook_fn(&jbpf_ctx, ##__VA_ARGS__); \
  }

#endif

using namespace srsran;

pdcp_entity_rx::pdcp_entity_rx(uint32_t                        ue_index_,
                               rb_id_t                         rb_id_,
                               pdcp_rx_config                  cfg_,
                               pdcp_rx_upper_data_notifier&    upper_dn_,
                               pdcp_rx_upper_control_notifier& upper_cn_,
                               timer_factory                   ue_ul_timer_factory_,
                               task_executor&                  ue_ul_executor_,
                               task_executor&                  crypto_executor_,
                               uint32_t                        max_nof_crypto_workers_,
                               pdcp_metrics_aggregator&        metrics_agg_) :
  pdcp_entity_tx_rx_base(rb_id_, cfg_.rb_type, cfg_.rlc_mode, cfg_.sn_size),
  ue_index(ue_index_),
  rb_id(rb_id_),
  logger("PDCP", {ue_index_, rb_id_, "UL"}),
  cfg(cfg_),
  rx_window(logger, pdcp_window_size(pdcp_sn_size_to_uint(cfg.sn_size))),
  upper_dn(upper_dn_),
  upper_cn(upper_cn_),
  ue_ul_timer_factory(ue_ul_timer_factory_),
  ue_ul_executor(ue_ul_executor_),
  crypto_executor(crypto_executor_),
  max_nof_crypto_workers(max_nof_crypto_workers_),
  metrics(metrics_agg_.get_metrics_period().count()),
  metrics_agg(metrics_agg_)
{
  if (metrics_agg.get_metrics_period().count()) {
    metrics_timer = ue_ul_timer_factory.create_timer();
    metrics_timer.set(std::chrono::milliseconds(metrics_agg.get_metrics_period().count()), [this](timer_id_t tid) {
      if (stopped) {
        return;
      }
      metrics_agg.push_rx_metrics(metrics.get_metrics_and_reset());
      metrics_timer.run();
    });
    metrics_timer.run();
  }
  // t-Reordering timer
  if (cfg.t_reordering != pdcp_t_reordering::ms0 && cfg.t_reordering != pdcp_t_reordering::infinity) {
    reordering_timer = ue_ul_timer_factory.create_timer();
    if (static_cast<uint32_t>(cfg.t_reordering) > 0) {
      reordering_timer.set(std::chrono::milliseconds{static_cast<unsigned>(cfg.t_reordering)},
                           reordering_callback{this});
    }
  }
  if (cfg.rb_type == pdcp_rb_type::drb && cfg.t_reordering == pdcp_t_reordering::infinity) {
    logger.log_warning("t-Reordering of infinity on DRBs is not advised. It can cause data stalls.");
  }
  logger.log_info("PDCP configured. {}", cfg);

<<<<<<< HEAD
  // TODO: implement usage of crypto_executor
  (void)ue_ul_executor;
  (void)crypto_executor;

#ifdef JBPF_ENABLED 
  CALL_JBPF_HOOK(hook_pdcp_ul_creation);
#endif 
=======
  // Populate null security engines
  sec_engine_pool.reserve(max_nof_crypto_workers);
  for (uint32_t i = 0; i < max_nof_crypto_workers; i++) {
    std::unique_ptr<security::security_engine_impl> null_engine;
    sec_engine_pool.push_back(std::move(null_engine));
  }
}

pdcp_entity_rx::~pdcp_entity_rx()
{
  stop();
}

void pdcp_entity_rx::stop()
{
  if (not stopped) {
    stopped = true;
    reordering_timer.stop();
    token_mngr.stop();
    metrics_timer.stop();
    logger.log_debug("Stopped PDCP entity");
  }
}

void pdcp_entity_rx::notify_pdu_processing_stopped()
{
  if (not stopped) {
    token_mngr.stop();
    logger.log_debug("Stopped PDCP entity PDU processing");
  }
}

void pdcp_entity_rx::restart_pdu_processing()
{
  if (not stopped) {
    token_mngr.start();
    logger.log_debug("Started PDCP entity PDU processing");
  }
}

manual_event_flag& pdcp_entity_rx::crypto_awaitable()
{
  return token_mngr.get_awaitable();
>>>>>>> 1458e302
}

void pdcp_entity_rx::handle_pdu(byte_buffer_chain buf)
{
  if (stopped) {
    logger.log_info("Dropping PDU. Entity is stopped");
    return;
  }

  trace_point rx_tp = up_tracer.now();
  metrics.add_pdus(1, buf.length());
  std::chrono::system_clock::time_point time_of_arrival = std::chrono::high_resolution_clock::now();

  // Log PDU
  logger.log_debug(buf.begin(), buf.end(), "RX PDU. pdu_len={}", buf.length());
  // Sanity check
  if (buf.empty()) {
    metrics.add_dropped_pdus(1);
    logger.log_error("Dropping empty PDU.");
    return;
  }

  auto pdu_copy = buf.deep_copy();
  if (not pdu_copy.has_value()) {
    metrics.add_dropped_pdus(1);
    logger.log_error("Dropping PDU: Copy failed. pdu_len={}", buf.length());
    return;
  }
  byte_buffer pdu = std::move(pdu_copy.value());

  pdcp_dc_field dc = pdcp_pdu_get_dc(*(pdu.begin()));
  if (is_srb() || dc == pdcp_dc_field::data) {
    handle_data_pdu(std::move(pdu), time_of_arrival);
  } else {
    handle_control_pdu(std::move(buf));
  }
  up_tracer << trace_event{"pdcp_rx_pdu", rx_tp};
}

void pdcp_entity_rx::reestablish(security::sec_128_as_config sec_cfg)
{
  // - process the PDCP Data PDUs that are received from lower layers due to the re-establishment of the lower layers,
  //   as specified in the clause 5.2.2.1;

#ifdef JBPF_ENABLED 
  CALL_JBPF_HOOK(hook_pdcp_ul_reestablish);
#endif

  // - for SRBs, discard all stored PDCP SDUs and PDCP PDUs;
  if (is_srb()) {
    discard_all_sdus();
  }

  // - for SRBs and UM DRBs, if t-Reordering is running:
  //   - stop and reset t-Reordering;
  //   - for UM DRBs, deliver all stored PDCP SDUs to the upper layers in ascending order of associated COUNT
  //     values after performing header decompression;
  if (is_srb() || is_um()) {
    if (reordering_timer.is_running()) {
      reordering_timer.stop();
    }
    if (is_um()) {
      deliver_all_sdus();
    }
  }

  // - for AM DRBs for Uu interface, perform header decompression using ROHC for all stored PDCP SDUs if drb-
  //   ContinueROHC is not configured in TS 38.331 [3];
  // - for AM DRBs for PC5 interface, perform header decompression using ROHC for all stored PDCP IP SDUs;
  // - for AM DRBs for Uu interface, perform header decompression using EHC for all stored PDCP SDUs if drb-
  //   ContinueEHC-DL is not configured in TS 38.331 [3];
  // - for UM DRBs and AM DRBs, reset the ROHC protocol for downlink and start with NC state in U-mode (as
  //   defined in RFC 3095 [8] and RFC 4815 [9]) if drb-ContinueROHC is not configured in TS 38.331 [3];
  // - for UM DRBs and AM DRBs, reset the EHC protocol for downlink if drb-ContinueEHC-DL is not configured in
  //   TS 38.331 [3];
  // TODO header compression not supported yet.

  // - for UM DRBs and SRBs, set RX_NEXT and RX_DELIV to the initial value;
  if (is_srb() || is_um()) {
    st = {};
  }

  // - apply the ciphering algorithm and key provided by upper layers during the PDCP entity re-establishment
  //   procedure;
  // - apply the integrity protection algorithm and key provided by upper layers during the PDCP entity re-
  //   establishment procedure.
  configure_security(sec_cfg, integrity_enabled, ciphering_enabled);
}

void pdcp_entity_rx::handle_data_pdu(byte_buffer pdu, std::chrono::system_clock::time_point time_of_arrival)
{
  // Count all received data PDUs.
  metrics.add_data_pdus(1, pdu.length());

  // Sanity check
  if (pdu.length() <= hdr_len_bytes) {
    metrics.add_dropped_pdus(1);
    logger.log_error(pdu.begin(), pdu.end(), "RX PDU too small. pdu_len={} hdr_len={}", pdu.length(), hdr_len_bytes);
    return;
  }
  // Log state
  log_state(srslog::basic_levels::debug);

  // Unpack header
  pdcp_data_pdu_header hdr = {};
  if (not read_data_pdu_header(hdr, pdu)) {
    metrics.add_dropped_pdus(1);
    logger.log_error(
        pdu.begin(), pdu.end(), "Failed to extract SN. pdu_len={} hdr_len={}", pdu.length(), hdr_len_bytes);
    return;
  }

  /*
   * Calculate RCVD_COUNT:
   *
   * - if RCVD_SN < SN(RX_DELIV) – Window_Size:
   *   - RCVD_HFN = HFN(RX_DELIV) + 1.
   * - else if RCVD_SN >= SN(RX_DELIV) + Window_Size:
   *   - RCVD_HFN = HFN(RX_DELIV) – 1.
   * - else:
   *   - RCVD_HFN = HFN(RX_DELIV);
   * - RCVD_COUNT = [RCVD_HFN, RCVD_SN].
   */
  uint32_t rcvd_hfn;
  uint32_t rcvd_count;
  if ((int64_t)hdr.sn < (int64_t)SN(st.rx_deliv) - (int64_t)window_size) {
    rcvd_hfn = HFN(st.rx_deliv) + 1;
  } else if (hdr.sn >= SN(st.rx_deliv) + window_size) {
    rcvd_hfn = HFN(st.rx_deliv) - 1;
  } else {
    rcvd_hfn = HFN(st.rx_deliv);
  }
  rcvd_count = COUNT(rcvd_hfn, hdr.sn);

  logger.log_info(
      pdu.begin(), pdu.end(), "RX PDU. type=data pdu_len={} sn={} count={}", pdu.length(), hdr.sn, rcvd_count);

  // The PDCP is not allowed to use the same COUNT value more than once for a given security key,
  // see TS 38.331, section 5.3.1.2. To avoid this, we notify the RRC once we exceed a "maximum"
  // notification COUNT. It is then the RRC's responsibility to refresh the keys. We continue receiving until
  // we reach a hard maximum RCVD_COUNT, after which we refuse to receive any further.
  if (rcvd_count > cfg.custom.max_count.notify) {
    if (!max_count_notified) {
      logger.log_warning("Approaching max_count, notifying RRC. count={}", rcvd_count);
      upper_cn.on_max_count_reached();
      max_count_notified = true;
    }
  }
  if (rcvd_count >= cfg.custom.max_count.hard) {
    if (!max_count_overflow) {
      logger.log_error("Reached max_count, refusing further RX. count={}", rcvd_count);
      upper_cn.on_protocol_failure();
      max_count_overflow = true;
    }
    return;
  }

  pdcp_rx_pdu_info pdu_info{.buf             = std::move(pdu),
                            .count           = rcvd_count,
                            .time_of_arrival = time_of_arrival,
                            .token           = pdcp_crypto_token(token_mngr)};

  // apply security in crypto executor
  auto fn = [this, pdu_info = std::move(pdu_info)]() mutable {
    apply_security(std::move(pdu_info)); // we should not use the PDCP entity past this point, as we possibly no longer
                                         // hold the crypto token causing races upon deletion.
  };
  if (not crypto_executor.execute(std::move(fn))) {
    logger.log_warning("Dropped PDU, crypto executor queue is full. count={}", rcvd_count);
  }
}

void pdcp_entity_rx::apply_security(pdcp_rx_pdu_info&& pdu_info)
{
  auto     pre        = std::chrono::high_resolution_clock::now();
  uint32_t rcvd_count = pdu_info.count;

  // Apply deciphering and integrity check
  security::security_result result = apply_deciphering_and_integrity_check(std::move(pdu_info.buf), rcvd_count);

  if (!result.buf.has_value()) {
    auto handle_failure =
        [this, sec_err = result.buf.error(), count = result.count, token = std::move(pdu_info.token)]() {
          switch (sec_err) {
            case srsran::security::security_error::integrity_failure:
              logger.log_warning("Integrity failed, dropping PDU. count={}", count);
              metrics.add_integrity_failed_pdus(1);
              upper_cn.on_integrity_failure();
              break;
            case srsran::security::security_error::ciphering_failure:
              logger.log_warning("Deciphering failed, dropping PDU. count={}", count);
              upper_cn.on_protocol_failure();
              break;
            case srsran::security::security_error::buffer_failure:
              logger.log_error("Buffer error when decrypting and verifying integrity, dropping PDU. count={}", count);
              upper_cn.on_protocol_failure();
              break;
            case srsran::security::security_error::engine_failure:
              logger.log_error("Engine error when decrypting and verifying integrity, dropping PDU. count={}", count);
              upper_cn.on_protocol_failure();
              break;
          }
        };
    if (not ue_ul_executor.execute(std::move(handle_failure))) {
      logger.log_warning("Dropped PDU with security error, UE executor queue is full. count={} sec_err={}",
                         rcvd_count,
                         result.buf.error());
    }
    return;
  }
  logger.log_debug(result.buf.value().begin(), result.buf.value().end(), "Security passed. count={}", rcvd_count);

  // After checking the integrity, we can discard the header.
  unsigned hdr_size = cfg.sn_size == pdcp_sn_size::size12bits ? 2 : 3;
  result.buf.value().trim_head(hdr_size);

  pdu_info.buf = std::move(result.buf.value());

  auto post           = std::chrono::high_resolution_clock::now();
  auto sdu_latency_ns = std::chrono::duration_cast<std::chrono::nanoseconds>(post - pre);
  metrics.add_crypto_processing_latency(sdu_latency_ns.count());

  // apply reordering in UE executor
  auto fn = [this, pdu_info = std::move(pdu_info)]() mutable {
    metrics.add_integrity_verified_pdus(1);
    apply_reordering(std::move(pdu_info));
  };
  if (not ue_ul_executor.execute(std::move(fn))) {
    logger.log_warning("Dropped PDU, UE executor queue is full. count={}", rcvd_count);
  }
}

void pdcp_entity_rx::apply_reordering(pdcp_rx_pdu_info pdu_info)
{
  uint32_t rcvd_count = pdu_info.count;
  /*
   * Check valid rcvd_count:
   *
   * - if RCVD_COUNT < RX_DELIV; or
   * - if the PDCP Data PDU with COUNT = RCVD_COUNT has been received before:
   *   - discard the PDCP Data PDU;
   */
  if (rcvd_count < st.rx_deliv) {
    logger.log_debug("Out-of-order after timeout, duplicate or count wrap-around. count={} {}", rcvd_count, st);
    return; // Invalid count, drop.
  }

  // Check if PDU has been received
  if (rx_window.has_sn(rcvd_count)) {
    const pdcp_rx_sdu_info& sdu_info = rx_window[rcvd_count];
    if (sdu_info.count == rcvd_count) {
      logger.log_debug("Duplicate PDU dropped. count={}", rcvd_count);
      return; // PDU already present, drop.
<<<<<<< HEAD
    } else {
      logger.log_error("Removing old PDU with count={} for new PDU with count={}", sdu_info.count, rcvd_count);
#ifdef JBPF_ENABLED
      rx_window_bytes -= sdu_info.sdu.length();
#endif
      rx_window->remove_sn(rcvd_count);
=======
>>>>>>> 1458e302
    }
    logger.log_error("Removing old PDU with count={} for new PDU with count={}", sdu_info.count, rcvd_count);
    rx_window.remove_sn(rcvd_count);
  }

  // Store PDU in Rx window
<<<<<<< HEAD
  pdcp_rx_sdu_info& sdu_info = rx_window->add_sn(rcvd_count);
#ifdef JBPF_ENABLED
  rx_window_bytes += pdu.length();
#endif

  sdu_info.sdu               = std::move(pdu);  
  sdu_info.count             = rcvd_count;
=======
  pdcp_rx_sdu_info& sdu_info = rx_window.add_sn(rcvd_count);
  sdu_info.buf               = std::move(pdu_info.buf);
  sdu_info.time_of_arrival   = pdu_info.time_of_arrival;
>>>>>>> 1458e302

  // Update RX_NEXT
  if (rcvd_count >= st.rx_next) {
    st.rx_next = rcvd_count + 1;
  }

#ifdef JBPF_ENABLED 
  CALL_JBPF_HOOK(hook_pdcp_ul_rx_data_pdu, sdu_info.sdu.length(), hdr_len_bytes, rcvd_count);
#endif

  // TODO if out-of-order configured, submit to upper layer
  // /!\ Caution: reorder_queue is used to build status report:
  //     For out-of-order:
  //     - store empty buffers there
  //     - clean upon each rx'ed PDU
  //     - don't forward empty buffer to upper layers

  if (rcvd_count == st.rx_deliv) {
    // Deliver to upper layers in ascending order of associated COUNT
    deliver_all_consecutive_counts();
  }

  // Handle reordering timers
  if (reordering_timer.is_running() and st.rx_deliv >= st.rx_reord) {
    reordering_timer.stop();
    logger.log_debug("Stopped t-Reordering.", st);
  }

  if (cfg.t_reordering != pdcp_t_reordering::infinity) {
    if (cfg.t_reordering == pdcp_t_reordering::ms0) {
      st.rx_reord = st.rx_next;
      handle_t_reordering_expire();
    } else if (not reordering_timer.is_running() and st.rx_deliv < st.rx_next) {
      st.rx_reord = st.rx_next;
      reordering_timer.run();
      logger.log_debug("Started t-Reordering.");
    }
  }

  // Log state
  log_state(srslog::basic_levels::debug);
}

void pdcp_entity_rx::handle_control_pdu(byte_buffer_chain pdu)
{
  // Read and verify PDU header (first byte)
  uint8_t hdr_byte = *pdu.begin();

  // Assert control PDU
  pdcp_dc_field dc = pdcp_pdu_get_dc(hdr_byte);
  srsran_assert(dc == pdcp_dc_field::control, "Invalid D/C field in control PDU. dc={}", dc);

#ifdef JBPF_ENABLED
  CALL_JBPF_HOOK(hook_pdcp_ul_rx_control_pdu, pdu.length());
#endif

  // Switch control PDU type (CPT)
  pdcp_control_pdu_header control_hdr = {};
  control_hdr.cpt                     = pdcp_control_pdu_get_cpt(hdr_byte);
  switch (control_hdr.cpt) {
    case pdcp_control_pdu_type::status_report:
      status_handler->on_status_report(std::move(pdu));
      break;
    default:
      logger.log_error(pdu.begin(), pdu.end(), "Unsupported control PDU type. {}", control_hdr);
  }
}

// Deliver all consecutively associated COUNTs.
// Update RX_DELIV after submitting to higher layers
void pdcp_entity_rx::deliver_all_consecutive_counts()
{
  while (st.rx_deliv != st.rx_next && rx_window.has_sn(st.rx_deliv)) {
    pdcp_rx_sdu_info& sdu_info = rx_window[st.rx_deliv];
    logger.log_info("RX SDU. count={}", st.rx_deliv);

    // Pass PDCP SDU to the upper layers
    metrics.add_sdus(1, sdu_info.buf.length());
    record_reordering_dealy(sdu_info.time_of_arrival);
    auto sdu_latency_ns = std::chrono::duration_cast<std::chrono::nanoseconds>(
        std::chrono::high_resolution_clock::now() - sdu_info.time_of_arrival);
    metrics.add_sdu_latency_ns(sdu_latency_ns.count());

#ifdef JBPF_ENABLED
    auto sdu_length = sdu_info.sdu.length();
#endif
<<<<<<< HEAD
    upper_dn.on_new_sdu(std::move(sdu_info.sdu));
    rx_window->remove_sn(st.rx_deliv);
#ifdef JBPF_ENABLED
    rx_window_bytes -= sdu_length;
    CALL_JBPF_HOOK(hook_pdcp_ul_deliver_sdu, sdu_length);
#endif
=======

    upper_dn.on_new_sdu(std::move(sdu_info.buf));
    rx_window.remove_sn(st.rx_deliv);
>>>>>>> 1458e302

    // Update RX_DELIV
    st.rx_deliv = st.rx_deliv + 1;
  }
}

// Deliver all RX'ed SDUs, regardless of order. Used during re-establishment.
// No need to update RX_DELIV, as the re-establishment procedure will be responsible
// for updating the state.
void pdcp_entity_rx::deliver_all_sdus()
{
  for (uint32_t count = st.rx_deliv; count < st.rx_next; count++) {
    if (rx_window.has_sn(count)) {
      pdcp_rx_sdu_info& sdu_info = rx_window[count];
      logger.log_info("RX SDU. count={}", count);

      // Pass PDCP SDU to the upper layers
      metrics.add_sdus(1, sdu_info.buf.length());
      record_reordering_dealy(sdu_info.time_of_arrival);
      auto sdu_latency_ns = std::chrono::duration_cast<std::chrono::nanoseconds>(
          std::chrono::high_resolution_clock::now() - sdu_info.time_of_arrival);
      metrics.add_sdu_latency_ns(sdu_latency_ns.count());

#ifdef JBPF_ENABLED
      auto sdu_length = sdu_info.sdu.length();
#endif
<<<<<<< HEAD
      upper_dn.on_new_sdu(std::move(sdu_info.sdu));
      rx_window->remove_sn(count);
#ifdef JBPF_ENABLED
      rx_window_bytes -= sdu_length;
      CALL_JBPF_HOOK(hook_pdcp_ul_deliver_sdu, sdu_length);
#endif
=======

      upper_dn.on_new_sdu(std::move(sdu_info.buf));
        
      rx_window.remove_sn(count);
>>>>>>> 1458e302
    }
  }
}

// Discard all SDUs.
void pdcp_entity_rx::discard_all_sdus()
{
  while (st.rx_deliv != st.rx_next) {
<<<<<<< HEAD
    if (rx_window->has_sn(st.rx_deliv)) {

#ifdef JBPF_ENABLED
      pdcp_rx_sdu_info& sdu_info = (*rx_window)[st.rx_deliv];
      rx_window_bytes -= sdu_info.sdu.length();
#endif
      rx_window->remove_sn(st.rx_deliv);
=======
    if (rx_window.has_sn(st.rx_deliv)) {
      rx_window.remove_sn(st.rx_deliv);
>>>>>>> 1458e302
      logger.log_debug("Discarded RX SDU. count={}", st.rx_next);
    }

    // Update RX_DELIV
    st.rx_deliv = st.rx_deliv + 1;
  }
}





byte_buffer pdcp_entity_rx::compile_status_report()
{
  byte_buffer buf = {};
  bit_encoder enc(buf);

  // Pack PDU header
  enc.pack(to_number(pdcp_dc_field::control), 1);
  enc.pack(to_number(pdcp_control_pdu_type::status_report), 3);
  enc.pack(0b0000, 4);

  // Pack RX_DELIV into FMC field
  enc.pack(st.rx_deliv, 32);

  // Set bitmap boundaries, ensure to not exceed max control PDU size (9000 Bytes)
  constexpr uint32_t max_bits     = (pdcp_control_pdu_max_size - 5) * 8;
  uint32_t           bitmap_begin = st.rx_deliv + 1; // Bitmap starts from FMC+1
  uint32_t           bitmap_end   = st.rx_next;
  if (bitmap_begin < bitmap_end && bitmap_end - bitmap_begin > max_bits) {
    bitmap_end = bitmap_begin + max_bits;
  }

  // Pack bitmap
  for (uint32_t i = bitmap_begin; i < bitmap_end; i++) {
    // Bit == 0: PDCP SDU with COUNT = (FMC + bit position) modulo 2^32 is missing.
    // Bit == 1: PDCP SDU with COUNT = (FMC + bit position) modulo 2^32 is correctly received.
    unsigned bit = rx_window.has_sn(i) ? 1 : 0;
    enc.pack(bit, 1);
  }

  return buf;
}

/*
 * Deciphering and Integrity Protection Helpers
 */
security::security_result pdcp_entity_rx::apply_deciphering_and_integrity_check(byte_buffer buf, uint32_t count)
{
  // obtain the thread-specific ID of the worker

  uint32_t worker_idx = execution_context::get_current_worker_index();

  if (worker_idx >= max_nof_crypto_workers) {
    srsran_assertion_failure("Worker index exceeds number of crypto workers. worker_idx={} max_nof_crypto_workers={}",
                             worker_idx,
                             max_nof_crypto_workers);
    logger.log_error("Worker index exceeds number of crypto workers. worker_idx={} max_nof_crypto_workers={}",
                     worker_idx,
                     max_nof_crypto_workers);
    return {.buf = make_unexpected(srsran::security::security_error::engine_failure), .count = count};
  }
  logger.log_debug("Using sec_engine with worker_idx={}. count={} pdu_len={}", worker_idx, count, buf.length());

  security::security_engine_rx* sec_engine = sec_engine_pool[worker_idx].get();
  if (sec_engine == nullptr) {
    // Security is not configured. Pass through for DRBs; trim zero MAC-I for SRBs.
    if (is_srb()) {
      if (buf.length() <= security::sec_mac_len) {
        logger.log_warning("Failed to trim MAC-I from PDU. count={}", count);
        return {.buf = make_unexpected(srsran::security::security_error::buffer_failure), .count = count};
      }
      buf.trim_tail(security::sec_mac_len);
    }
    return {.buf = std::move(buf), .count = count};
  }

  // TS 38.323, section 5.8: Deciphering
  // The data unit that is ciphered is the MAC-I and the
  // data part of the PDCP Data PDU except the
  // SDAP header and the SDAP Control PDU if included in the PDCP SDU.

  // TS 38.323, section 5.9: Integrity verification
  // The data unit that is integrity protected is the PDU header
  // and the data part of the PDU before ciphering.

  unsigned                  hdr_size = cfg.sn_size == pdcp_sn_size::size12bits ? 2 : 3;
  security::security_result result   = sec_engine->decrypt_and_verify_integrity(std::move(buf), hdr_size, count);
  return result;
}

/*
 * Security configuration
 */
void pdcp_entity_rx::configure_security(security::sec_128_as_config sec_cfg,
                                        security::integrity_enabled integrity_enabled_,
                                        security::ciphering_enabled ciphering_enabled_)
{
  srsran_assert((is_srb() && sec_cfg.domain == security::sec_domain::rrc) ||
                    (is_drb() && sec_cfg.domain == security::sec_domain::up),
                "Invalid sec_domain={} for {} in {}",
                sec_cfg.domain,
                rb_type,
                rb_id);
  // The 'NULL' integrity protection algorithm (nia0) is used only for SRBs and for the UE in limited service mode,
  // see TS 33.501 [11] and when used for SRBs, integrity protection is disabled for DRBs. In case the ′NULL'
  // integrity protection algorithm is used, 'NULL' ciphering algorithm is also used.
  // Ref: TS 38.331 Sec. 5.3.1.2
  //
  // From TS 38.501 Sec. 6.7.3.6: UEs that are in limited service mode (LSM) and that cannot be authenticated (...)
  // may still be allowed to establish emergency session by sending the emergency registration request message. (...)
  if ((sec_cfg.integ_algo == security::integrity_algorithm::nia0) &&
      (is_drb() || (is_srb() && sec_cfg.cipher_algo != security::ciphering_algorithm::nea0))) {
    logger.log_error("Integrity algorithm NIA0 is only permitted for SRBs configured with NEA0. is_srb={} NIA{} NEA{}",
                     is_srb(),
                     sec_cfg.integ_algo,
                     sec_cfg.cipher_algo);
  }

  // Evaluate and store integrity indication
  if (integrity_enabled_ == security::integrity_enabled::on) {
    if (!sec_cfg.k_128_int.has_value()) {
      logger.log_error("Cannot enable integrity protection: Integrity key is not configured.");
      return;
    }
    if (!sec_cfg.integ_algo.has_value()) {
      logger.log_error("Cannot enable integrity protection: Integrity algorithm is not configured.");
      return;
    }
  } else {
    srsran_assert(!is_srb(), "Integrity protection cannot be disabled for SRBs.");
  }
  integrity_enabled = integrity_enabled_;

  // Evaluate and store ciphering indication
  ciphering_enabled = ciphering_enabled_;

  auto direction = cfg.direction == pdcp_security_direction::uplink ? security::security_direction::uplink
                                                                    : security::security_direction::downlink;

  // Remove previous security engines
  sec_engine_pool.clear();
  sec_engine_pool.reserve(max_nof_crypto_workers);

  // Populate new security engines
  for (uint32_t i = 0; i < max_nof_crypto_workers; i++) {
    auto sec_engine = std::make_unique<security::security_engine_impl>(
        sec_cfg, bearer_id, direction, integrity_enabled, ciphering_enabled);
    sec_engine_pool.push_back(std::move(sec_engine));
  }

  logger.log_info("Security configured: NIA{} ({}) NEA{} ({}) domain={}",
                  sec_cfg.integ_algo,
                  integrity_enabled,
                  sec_cfg.cipher_algo,
                  ciphering_enabled,
                  sec_cfg.domain);
  if (sec_cfg.k_128_int.has_value()) {
    logger.log_info("128 K_int: {}", sec_cfg.k_128_int);
  }
  logger.log_info("128 K_enc: {}", sec_cfg.k_128_enc);
}

/*
 * Timers
 */
void pdcp_entity_rx::handle_t_reordering_expire()
{
  metrics.add_t_reordering_timeouts(1);
  // Deliver all PDCP SDU(s) with associated COUNT value(s) < RX_REORD
  while (st.rx_deliv != st.rx_reord) {
    if (rx_window.has_sn(st.rx_deliv)) {
      pdcp_rx_sdu_info& sdu_info = rx_window[st.rx_deliv];
      logger.log_info("RX SDU. count={}", st.rx_deliv);

      // Pass PDCP SDU to the upper layers
      metrics.add_sdus(1, sdu_info.buf.length());
      record_reordering_dealy(sdu_info.time_of_arrival);
      auto sdu_latency_ns = std::chrono::duration_cast<std::chrono::nanoseconds>(
          std::chrono::high_resolution_clock::now() - sdu_info.time_of_arrival);
      metrics.add_sdu_latency_ns(sdu_latency_ns.count());

#ifdef JBPF_ENABLED
    auto sdu_length = sdu_info.sdu.length();
#endif
<<<<<<< HEAD
      upper_dn.on_new_sdu(std::move(sdu_info.sdu));
      rx_window->remove_sn(st.rx_deliv);
#ifdef JBPF_ENABLED
      rx_window_bytes -= sdu_length;
      CALL_JBPF_HOOK(hook_pdcp_ul_deliver_sdu, sdu_length);
#endif
=======

      upper_dn.on_new_sdu(std::move(sdu_info.buf));
      rx_window.remove_sn(st.rx_deliv);
>>>>>>> 1458e302
    }

    // Update RX_DELIV
    st.rx_deliv = st.rx_deliv + 1;
  }

  // Deliver all PDCP SDU(s) consecutively associated COUNT value(s) starting from RX_REORD
  deliver_all_consecutive_counts();

  // Log state
  log_state(srslog::basic_levels::debug);

  if (st.rx_deliv < st.rx_next) {
    if (cfg.t_reordering == pdcp_t_reordering::ms0) {
      logger.log_error("Reordering timer expired after 0ms and rx_deliv < rx_next. {}", st);
      return;
    }
    logger.log_debug("Updating rx_reord to rx_next. {}", st);
    st.rx_reord = st.rx_next;
    reordering_timer.run();
  }
}

// Reordering Timer Callback (t-reordering)
void pdcp_entity_rx::reordering_callback::operator()(timer_id_t /*timer_id*/)
{
  if (parent->stopped) {
    parent->logger.log_debug("Re-ordering timer expired after bearer was stopped.");
    return;
  }
  parent->logger.log_info("Reordering timer expired. {}", parent->st);
  parent->handle_t_reordering_expire();
}

/*
 * Header helpers
 */
bool pdcp_entity_rx::read_data_pdu_header(pdcp_data_pdu_header& hdr, const byte_buffer& buf) const
{
  // Check PDU is long enough to extract header
  if (buf.length() <= hdr_len_bytes) {
    logger.log_error("PDU too small to extract header. pdu_len={} hdr_len={}", buf.length(), hdr_len_bytes);
    return false;
  }

  byte_buffer::const_iterator buf_it = buf.begin();

  // Extract RCVD_SN
  switch (cfg.sn_size) {
    case pdcp_sn_size::size12bits:
      hdr.sn = (*buf_it & 0x0fU) << 8U; // first 4 bits SN
      ++buf_it;
      hdr.sn |= (*buf_it & 0xffU); // last 8 bits SN
      ++buf_it;
      break;
    case pdcp_sn_size::size18bits:
      hdr.sn = (*buf_it & 0x03U) << 16U; // first 2 bits SN
      ++buf_it;
      hdr.sn |= (*buf_it & 0xffU) << 8U; // middle 8 bits SN
      ++buf_it;
      hdr.sn |= (*buf_it & 0xffU); // last 8 bits SN
      ++buf_it;
      break;
    default:
      logger.log_error("Invalid SN size config. sn_size={}", cfg.sn_size);
      return false;
  }
  return true;
}

void pdcp_entity_rx::record_reordering_dealy(std::chrono::system_clock::time_point time_of_arrival)
{
  std::chrono::microseconds time_taken =
      std::chrono::duration_cast<std::chrono::microseconds>(std::chrono::system_clock::now() - time_of_arrival);
  metrics.add_reordering_delay_us((uint32_t)time_taken.count());
}<|MERGE_RESOLUTION|>--- conflicted
+++ resolved
@@ -33,6 +33,7 @@
 DEFINE_JBPF_HOOK(pdcp_ul_deletion);
 DEFINE_JBPF_HOOK(pdcp_ul_rx_data_pdu);
 DEFINE_JBPF_HOOK(pdcp_ul_rx_control_pdu);
+DEFINE_JBPF_HOOK(pdcp_ul_rx_pdu_dropped);
 DEFINE_JBPF_HOOK(pdcp_ul_deliver_sdu);
 DEFINE_JBPF_HOOK(pdcp_ul_reestablish);
 
@@ -45,7 +46,7 @@
       jbpf_ctx.rb_id = rb_id.is_srb() ? srb_id_to_uint(rb_id.get_srb_id()) \
                                       : drb_id_to_uint(rb_id.get_drb_id());\
       jbpf_ctx.rlc_mode = (uint8_t)rlc_mode; \
-      jbpf_ctx.window_info = {true,(uint32_t)rx_window->size(), rx_window_bytes}; \
+      jbpf_ctx.window_info = {true,(uint32_t)rx_window.size(), rx_window_bytes}; \
       hook_fn(&jbpf_ctx, ##__VA_ARGS__); \
   }
 
@@ -63,9 +64,7 @@
                                task_executor&                  crypto_executor_,
                                uint32_t                        max_nof_crypto_workers_,
                                pdcp_metrics_aggregator&        metrics_agg_) :
-  pdcp_entity_tx_rx_base(rb_id_, cfg_.rb_type, cfg_.rlc_mode, cfg_.sn_size),
-  ue_index(ue_index_),
-  rb_id(rb_id_),
+  pdcp_entity_tx_rx_base(ue_index_, rb_id_, cfg_.rb_type, cfg_.rlc_mode, cfg_.sn_size),
   logger("PDCP", {ue_index_, rb_id_, "UL"}),
   cfg(cfg_),
   rx_window(logger, pdcp_window_size(pdcp_sn_size_to_uint(cfg.sn_size))),
@@ -102,26 +101,24 @@
   }
   logger.log_info("PDCP configured. {}", cfg);
 
-<<<<<<< HEAD
-  // TODO: implement usage of crypto_executor
-  (void)ue_ul_executor;
-  (void)crypto_executor;
-
-#ifdef JBPF_ENABLED 
-  CALL_JBPF_HOOK(hook_pdcp_ul_creation);
-#endif 
-=======
   // Populate null security engines
   sec_engine_pool.reserve(max_nof_crypto_workers);
   for (uint32_t i = 0; i < max_nof_crypto_workers; i++) {
     std::unique_ptr<security::security_engine_impl> null_engine;
     sec_engine_pool.push_back(std::move(null_engine));
   }
+
+#ifdef JBPF_ENABLED 
+  CALL_JBPF_HOOK(hook_pdcp_ul_creation);
+#endif 
 }
 
 pdcp_entity_rx::~pdcp_entity_rx()
 {
   stop();
+#ifdef JBPF_ENABLED   
+  CALL_JBPF_HOOK(hook_pdcp_ul_deletion);
+#endif
 }
 
 void pdcp_entity_rx::stop()
@@ -154,7 +151,6 @@
 manual_event_flag& pdcp_entity_rx::crypto_awaitable()
 {
   return token_mngr.get_awaitable();
->>>>>>> 1458e302
 }
 
 void pdcp_entity_rx::handle_pdu(byte_buffer_chain buf)
@@ -172,6 +168,9 @@
   logger.log_debug(buf.begin(), buf.end(), "RX PDU. pdu_len={}", buf.length());
   // Sanity check
   if (buf.empty()) {
+#ifdef JBPF_ENABLED 
+    CALL_JBPF_HOOK(hook_pdcp_ul_rx_pdu_dropped, JBPF_PDCP_UL_PDU_DROP__EMPTY_PDU);  
+#endif    
     metrics.add_dropped_pdus(1);
     logger.log_error("Dropping empty PDU.");
     return;
@@ -179,6 +178,9 @@
 
   auto pdu_copy = buf.deep_copy();
   if (not pdu_copy.has_value()) {
+#ifdef JBPF_ENABLED 
+    CALL_JBPF_HOOK(hook_pdcp_ul_rx_pdu_dropped, JBPF_PDCP_UL_PDU_DROP__INTERNAL_ERROR);  
+#endif    
     metrics.add_dropped_pdus(1);
     logger.log_error("Dropping PDU: Copy failed. pdu_len={}", buf.length());
     return;
@@ -252,6 +254,9 @@
   // Sanity check
   if (pdu.length() <= hdr_len_bytes) {
     metrics.add_dropped_pdus(1);
+#ifdef JBPF_ENABLED 
+    CALL_JBPF_HOOK(hook_pdcp_ul_rx_pdu_dropped, JBPF_PDCP_UL_PDU_DROP__MALFORMED);  
+#endif    
     logger.log_error(pdu.begin(), pdu.end(), "RX PDU too small. pdu_len={} hdr_len={}", pdu.length(), hdr_len_bytes);
     return;
   }
@@ -262,6 +267,9 @@
   pdcp_data_pdu_header hdr = {};
   if (not read_data_pdu_header(hdr, pdu)) {
     metrics.add_dropped_pdus(1);
+#ifdef JBPF_ENABLED 
+    CALL_JBPF_HOOK(hook_pdcp_ul_rx_pdu_dropped, JBPF_PDCP_UL_PDU_DROP__MALFORMED);  
+#endif    
     logger.log_error(
         pdu.begin(), pdu.end(), "Failed to extract SN. pdu_len={} hdr_len={}", pdu.length(), hdr_len_bytes);
     return;
@@ -292,6 +300,10 @@
   logger.log_info(
       pdu.begin(), pdu.end(), "RX PDU. type=data pdu_len={} sn={} count={}", pdu.length(), hdr.sn, rcvd_count);
 
+#ifdef JBPF_ENABLED 
+  CALL_JBPF_HOOK(hook_pdcp_ul_rx_data_pdu, pdu.length(), hdr_len_bytes, rcvd_count);
+#endif
+
   // The PDCP is not allowed to use the same COUNT value more than once for a given security key,
   // see TS 38.331, section 5.3.1.2. To avoid this, we notify the RRC once we exceed a "maximum"
   // notification COUNT. It is then the RRC's responsibility to refresh the keys. We continue receiving until
@@ -309,6 +321,9 @@
       upper_cn.on_protocol_failure();
       max_count_overflow = true;
     }
+#ifdef JBPF_ENABLED 
+    CALL_JBPF_HOOK(hook_pdcp_ul_rx_pdu_dropped, JBPF_PDCP_UL_PDU_DROP__MAXIMUM_COUNT);  
+#endif          
     return;
   }
 
@@ -408,43 +423,27 @@
     if (sdu_info.count == rcvd_count) {
       logger.log_debug("Duplicate PDU dropped. count={}", rcvd_count);
       return; // PDU already present, drop.
-<<<<<<< HEAD
-    } else {
-      logger.log_error("Removing old PDU with count={} for new PDU with count={}", sdu_info.count, rcvd_count);
-#ifdef JBPF_ENABLED
-      rx_window_bytes -= sdu_info.sdu.length();
-#endif
-      rx_window->remove_sn(rcvd_count);
-=======
->>>>>>> 1458e302
     }
     logger.log_error("Removing old PDU with count={} for new PDU with count={}", sdu_info.count, rcvd_count);
+#ifdef JBPF_ENABLED
+    rx_window_bytes -= sdu_info.buf.length();
+#endif    
     rx_window.remove_sn(rcvd_count);
   }
 
   // Store PDU in Rx window
-<<<<<<< HEAD
-  pdcp_rx_sdu_info& sdu_info = rx_window->add_sn(rcvd_count);
-#ifdef JBPF_ENABLED
-  rx_window_bytes += pdu.length();
-#endif
-
-  sdu_info.sdu               = std::move(pdu);  
-  sdu_info.count             = rcvd_count;
-=======
   pdcp_rx_sdu_info& sdu_info = rx_window.add_sn(rcvd_count);
+#ifdef JBPF_ENABLED
+  rx_window_bytes += pdu_info.buf.length();
+#endif      
+
   sdu_info.buf               = std::move(pdu_info.buf);
   sdu_info.time_of_arrival   = pdu_info.time_of_arrival;
->>>>>>> 1458e302
 
   // Update RX_NEXT
   if (rcvd_count >= st.rx_next) {
     st.rx_next = rcvd_count + 1;
   }
-
-#ifdef JBPF_ENABLED 
-  CALL_JBPF_HOOK(hook_pdcp_ul_rx_data_pdu, sdu_info.sdu.length(), hdr_len_bytes, rcvd_count);
-#endif
 
   // TODO if out-of-order configured, submit to upper layer
   // /!\ Caution: reorder_queue is used to build status report:
@@ -520,20 +519,16 @@
     metrics.add_sdu_latency_ns(sdu_latency_ns.count());
 
 #ifdef JBPF_ENABLED
-    auto sdu_length = sdu_info.sdu.length();
-#endif
-<<<<<<< HEAD
-    upper_dn.on_new_sdu(std::move(sdu_info.sdu));
-    rx_window->remove_sn(st.rx_deliv);
+    auto sdu_length = sdu_info.buf.length();
+#endif
+    
+    upper_dn.on_new_sdu(std::move(sdu_info.buf));
+    rx_window.remove_sn(st.rx_deliv);
+
 #ifdef JBPF_ENABLED
     rx_window_bytes -= sdu_length;
     CALL_JBPF_HOOK(hook_pdcp_ul_deliver_sdu, sdu_length);
 #endif
-=======
-
-    upper_dn.on_new_sdu(std::move(sdu_info.buf));
-    rx_window.remove_sn(st.rx_deliv);
->>>>>>> 1458e302
 
     // Update RX_DELIV
     st.rx_deliv = st.rx_deliv + 1;
@@ -558,21 +553,14 @@
       metrics.add_sdu_latency_ns(sdu_latency_ns.count());
 
 #ifdef JBPF_ENABLED
-      auto sdu_length = sdu_info.sdu.length();
-#endif
-<<<<<<< HEAD
-      upper_dn.on_new_sdu(std::move(sdu_info.sdu));
-      rx_window->remove_sn(count);
+      auto sdu_length = sdu_info.buf.length();
+#endif
+      upper_dn.on_new_sdu(std::move(sdu_info.buf));
+      rx_window.remove_sn(count);
 #ifdef JBPF_ENABLED
       rx_window_bytes -= sdu_length;
       CALL_JBPF_HOOK(hook_pdcp_ul_deliver_sdu, sdu_length);
 #endif
-=======
-
-      upper_dn.on_new_sdu(std::move(sdu_info.buf));
-        
-      rx_window.remove_sn(count);
->>>>>>> 1458e302
     }
   }
 }
@@ -581,18 +569,14 @@
 void pdcp_entity_rx::discard_all_sdus()
 {
   while (st.rx_deliv != st.rx_next) {
-<<<<<<< HEAD
-    if (rx_window->has_sn(st.rx_deliv)) {
-
-#ifdef JBPF_ENABLED
-      pdcp_rx_sdu_info& sdu_info = (*rx_window)[st.rx_deliv];
-      rx_window_bytes -= sdu_info.sdu.length();
-#endif
-      rx_window->remove_sn(st.rx_deliv);
-=======
     if (rx_window.has_sn(st.rx_deliv)) {
+#ifdef JBPF_ENABLED
+      {
+        pdcp_rx_sdu_info& sdu_info = rx_window[st.rx_deliv];
+        rx_window_bytes -= sdu_info.buf.length();
+      }
+#endif
       rx_window.remove_sn(st.rx_deliv);
->>>>>>> 1458e302
       logger.log_debug("Discarded RX SDU. count={}", st.rx_next);
     }
 
@@ -600,10 +584,6 @@
     st.rx_deliv = st.rx_deliv + 1;
   }
 }
-
-
-
-
 
 byte_buffer pdcp_entity_rx::compile_status_report()
 {
@@ -774,22 +754,11 @@
       auto sdu_latency_ns = std::chrono::duration_cast<std::chrono::nanoseconds>(
           std::chrono::high_resolution_clock::now() - sdu_info.time_of_arrival);
       metrics.add_sdu_latency_ns(sdu_latency_ns.count());
-
-#ifdef JBPF_ENABLED
-    auto sdu_length = sdu_info.sdu.length();
-#endif
-<<<<<<< HEAD
-      upper_dn.on_new_sdu(std::move(sdu_info.sdu));
-      rx_window->remove_sn(st.rx_deliv);
-#ifdef JBPF_ENABLED
-      rx_window_bytes -= sdu_length;
-      CALL_JBPF_HOOK(hook_pdcp_ul_deliver_sdu, sdu_length);
-#endif
-=======
-
+#ifdef JBPF_ENABLED
+      rx_window_bytes -= sdu_info.buf.length();
+#endif      
       upper_dn.on_new_sdu(std::move(sdu_info.buf));
       rx_window.remove_sn(st.rx_deliv);
->>>>>>> 1458e302
     }
 
     // Update RX_DELIV
