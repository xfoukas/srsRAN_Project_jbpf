--- conflicted
+++ resolved
@@ -483,8 +483,11 @@
     logger.log_info("RX SDU. count={}", st.rx_deliv);
 
     // Pass PDCP SDU to the upper layers
-<<<<<<< HEAD
-    metrics_add_sdus(1, sdu_info.sdu.length());
+    metrics.add_sdus(1, sdu_info.buf.length());
+    record_reordering_dealy(sdu_info.time_of_arrival);
+    auto sdu_latency_ns = std::chrono::duration_cast<std::chrono::nanoseconds>(
+        std::chrono::high_resolution_clock::now() - sdu_info.time_of_arrival);
+    metrics.add_sdu_latency_ns(sdu_latency_ns.count());
 
 #ifdef JBPF_ENABLED
     {
@@ -495,17 +498,8 @@
     }
 #endif
 
-    upper_dn.on_new_sdu(std::move(sdu_info.sdu));
-    rx_window->remove_sn(st.rx_deliv);
-=======
-    metrics.add_sdus(1, sdu_info.buf.length());
-    record_reordering_dealy(sdu_info.time_of_arrival);
-    auto sdu_latency_ns = std::chrono::duration_cast<std::chrono::nanoseconds>(
-        std::chrono::high_resolution_clock::now() - sdu_info.time_of_arrival);
-    metrics.add_sdu_latency_ns(sdu_latency_ns.count());
     upper_dn.on_new_sdu(std::move(sdu_info.buf));
     rx_window.remove_sn(st.rx_deliv);
->>>>>>> d90cd4e2
 
     // Update RX_DELIV
     st.rx_deliv = st.rx_deliv + 1;
@@ -523,8 +517,11 @@
       logger.log_info("RX SDU. count={}", count);
 
       // Pass PDCP SDU to the upper layers
-<<<<<<< HEAD
-      metrics_add_sdus(1, sdu_info.sdu.length());
+      metrics.add_sdus(1, sdu_info.buf.length());
+      record_reordering_dealy(sdu_info.time_of_arrival);
+      auto sdu_latency_ns = std::chrono::duration_cast<std::chrono::nanoseconds>(
+          std::chrono::high_resolution_clock::now() - sdu_info.time_of_arrival);
+      metrics.add_sdu_latency_ns(sdu_latency_ns.count());
 
 #ifdef JBPF_ENABLED
     {
@@ -535,18 +532,9 @@
     }
 #endif
 
-      upper_dn.on_new_sdu(std::move(sdu_info.sdu));
+      upper_dn.on_new_sdu(std::move(sdu_info.buf));
         
-      rx_window->remove_sn(count);
-=======
-      metrics.add_sdus(1, sdu_info.buf.length());
-      record_reordering_dealy(sdu_info.time_of_arrival);
-      auto sdu_latency_ns = std::chrono::duration_cast<std::chrono::nanoseconds>(
-          std::chrono::high_resolution_clock::now() - sdu_info.time_of_arrival);
-      metrics.add_sdu_latency_ns(sdu_latency_ns.count());
-      upper_dn.on_new_sdu(std::move(sdu_info.buf));
       rx_window.remove_sn(count);
->>>>>>> d90cd4e2
     }
   }
 }
@@ -729,8 +717,11 @@
       logger.log_info("RX SDU. count={}", st.rx_deliv);
 
       // Pass PDCP SDU to the upper layers
-<<<<<<< HEAD
-      metrics_add_sdus(1, sdu_info.sdu.length());
+      metrics.add_sdus(1, sdu_info.buf.length());
+      record_reordering_dealy(sdu_info.time_of_arrival);
+      auto sdu_latency_ns = std::chrono::duration_cast<std::chrono::nanoseconds>(
+          std::chrono::high_resolution_clock::now() - sdu_info.time_of_arrival);
+      metrics.add_sdu_latency_ns(sdu_latency_ns.count());
 
 #ifdef JBPF_ENABLED
     {
@@ -741,17 +732,8 @@
     }
 #endif
 
-      upper_dn.on_new_sdu(std::move(sdu_info.sdu));
-      rx_window->remove_sn(st.rx_deliv);
-=======
-      metrics.add_sdus(1, sdu_info.buf.length());
-      record_reordering_dealy(sdu_info.time_of_arrival);
-      auto sdu_latency_ns = std::chrono::duration_cast<std::chrono::nanoseconds>(
-          std::chrono::high_resolution_clock::now() - sdu_info.time_of_arrival);
-      metrics.add_sdu_latency_ns(sdu_latency_ns.count());
       upper_dn.on_new_sdu(std::move(sdu_info.buf));
       rx_window.remove_sn(st.rx_deliv);
->>>>>>> d90cd4e2
     }
 
     // Update RX_DELIV
