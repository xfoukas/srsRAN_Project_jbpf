/*
 *
 * Copyright 2021-2025 Software Radio Systems Limited
 *
 * This file is part of srsRAN.
 *
 * srsRAN is free software: you can redistribute it and/or modify
 * it under the terms of the GNU Affero General Public License as
 * published by the Free Software Foundation, either version 3 of
 * the License, or (at your option) any later version.
 *
 * srsRAN is distributed in the hope that it will be useful,
 * but WITHOUT ANY WARRANTY; without even the implied warranty of
 * MERCHANTABILITY or FITNESS FOR A PARTICULAR PURPOSE.  See the
 * GNU Affero General Public License for more details.
 *
 * A copy of the GNU Affero General Public License can be found in
 * the LICENSE file in the top-level directory of this distribution
 * and at http://www.gnu.org/licenses/.
 *
 */

#include "pdcp_entity_tx.h"
#include "../security/security_engine_impl.h"
#include "srsran/instrumentation/traces/up_traces.h"
#include "srsran/support/bit_encoding.h"
#include "srsran/support/executors/execution_context_description.h"
#include "srsran/support/srsran_assert.h"
#include <algorithm>

#ifdef JBPF_ENABLED
#include "jbpf_srsran_hooks.h"
DEFINE_JBPF_HOOK(pdcp_dl_creation);
DEFINE_JBPF_HOOK(pdcp_dl_deletion);
DEFINE_JBPF_HOOK(pdcp_dl_new_sdu);
DEFINE_JBPF_HOOK(pdcp_dl_dropped_sdu);
DEFINE_JBPF_HOOK(pdcp_dl_tx_data_pdu);
DEFINE_JBPF_HOOK(pdcp_dl_tx_control_pdu);
DEFINE_JBPF_HOOK(pdcp_dl_handle_tx_notification);
DEFINE_JBPF_HOOK(pdcp_dl_handle_delivery_notification);
DEFINE_JBPF_HOOK(pdcp_dl_discard_pdu);
DEFINE_JBPF_HOOK(pdcp_dl_reestablish);

#define CALL_JBPF_HOOK(hook_fn, ...)  \
  { \
    struct jbpf_pdcp_ctx_info jbpf_ctx = {0};\
    jbpf_ctx.ctx_id = 0;    \
    jbpf_ctx.cu_ue_index = ue_index;\
    jbpf_ctx.is_srb = rb_id.is_srb();\
    jbpf_ctx.rb_id = rb_id.is_srb() ? srb_id_to_uint(rb_id.get_srb_id()) \
                                    : drb_id_to_uint(rb_id.get_drb_id());\
    jbpf_ctx.rlc_mode = (uint8_t)rlc_mode; \
    jbpf_ctx.window_info = {true,(uint32_t)tx_window.get_nof_sdus(), tx_window.get_sdu_bytes()}; \
    hook_fn(&jbpf_ctx, ##__VA_ARGS__); \
  }
  
#endif

using namespace srsran;

pdcp_entity_tx::pdcp_entity_tx(uint32_t                        ue_index_,
                               rb_id_t                         rb_id_,
                               pdcp_tx_config                  cfg_,
                               pdcp_tx_lower_notifier&         lower_dn_,
                               pdcp_tx_upper_control_notifier& upper_cn_,
                               timer_factory                   ue_ctrl_timer_factory_,
                               task_executor&                  ue_dl_executor_,
                               task_executor&                  crypto_executor_,
                               uint32_t                        max_nof_crypto_workers_,
                               pdcp_metrics_aggregator&        metrics_agg_) :
  pdcp_entity_tx_rx_base(ue_index_, rb_id_, cfg_.rb_type, cfg_.rlc_mode, cfg_.sn_size),
  logger("PDCP", {ue_index_, rb_id_, "DL"}),
  cfg(cfg_),
  lower_dn(lower_dn_),
  upper_cn(upper_cn_),
  ue_ctrl_timer_factory(ue_ctrl_timer_factory_),
  ue_dl_executor(ue_dl_executor_),
  crypto_executor(crypto_executor_),
  max_nof_crypto_workers(max_nof_crypto_workers_),
  tx_window(cfg.rb_type, cfg.rlc_mode, cfg.sn_size, logger),
  metrics(metrics_agg_.get_metrics_period().count()),
  metrics_agg(metrics_agg_)
{
  if (metrics_agg.get_metrics_period().count()) {
    metrics_timer = ue_ctrl_timer_factory.create_timer();
    metrics_timer.set(std::chrono::milliseconds(metrics_agg.get_metrics_period().count()), [this](timer_id_t tid) {
      if (stopped) {
        return;
      }
      metrics_agg.push_tx_metrics(metrics.get_metrics_and_reset());
      metrics_timer.run();
    });
    metrics_timer.run();
  }
  // Validate configuration
  if (is_srb() && (cfg.sn_size != pdcp_sn_size::size12bits)) {
    report_error("PDCP SRB with invalid sn_size. {}", cfg);
  }
  if (is_srb() && is_um()) {
    report_error("PDCP SRB cannot be used with RLC UM. {}", cfg);
  }
  if (is_srb() && cfg.discard_timer != pdcp_discard_timer::infinity) {
    logger.log_error("Invalid SRB config with discard_timer={}", cfg.discard_timer);
  }
  if (is_drb() && !cfg.discard_timer.has_value()) {
    logger.log_error("Invalid DRB config, discard_timer is not configured");
  }

  logger.log_info("PDCP configured. {}", cfg);

  discard_timer           = ue_ctrl_timer_factory.create_timer();
  crypto_reordering_timer = ue_ctrl_timer_factory.create_timer();

<<<<<<< HEAD
#ifdef JBPF_ENABLED 
  CALL_JBPF_HOOK(hook_pdcp_dl_creation);
#endif

  // TODO: implement usage of crypto_executor
  (void)ue_dl_executor;
  (void)crypto_executor;
=======
  crypto_reordering_timer.set(std::chrono::milliseconds{10},
                              [this](timer_id_t /*timer_id*/) { crypto_reordering_timeout(); });

  // Populate null security engines
  sec_engine_pool.reserve(max_nof_crypto_workers);
  for (uint32_t i = 0; i < max_nof_crypto_workers; i++) {
    std::unique_ptr<security::security_engine_impl> null_engine;
    sec_engine_pool.push_back(std::move(null_engine));
  }
>>>>>>> cdc93a60
}

pdcp_entity_tx::~pdcp_entity_tx()
{
  stop();
#ifdef JBPF_ENABLED 
  CALL_JBPF_HOOK(hook_pdcp_dl_deletion);
#endif    
}

void pdcp_entity_tx::stop()
{
  if (not stopped) {
    stopped = true;
    tx_window.clear(); // discard all SDUs
    if (cfg.discard_timer.has_value()) {
      discard_timer.stop();
    }
    metrics_timer.stop();
    token_mngr.stop();
    logger.log_debug("Stopped PDCP entity");
  }
}

void pdcp_entity_tx::notify_pdu_processing_stopped()
{
  if (not stopped) {
    token_mngr.stop();
    logger.log_debug("Stopped PDCP entity PDU processing");
  }
}

void pdcp_entity_tx::restart_pdu_processing()
{
  if (not stopped) {
    token_mngr.start();
    logger.log_debug("Started PDCP entity PDU processing");
  }
}

manual_event_flag& pdcp_entity_tx::crypto_awaitable()
{
  return token_mngr.get_awaitable();
}

/// \brief Receive an SDU from the upper layers, apply encryption
/// and integrity protection and pass the resulting PDU
/// to the lower layers.
///
/// \param sdu Buffer that hold the SDU from higher layers.
/// \ref TS 38.323 section 5.2.1: Transmit operation
void pdcp_entity_tx::handle_sdu(byte_buffer buf)
{
  metrics.add_sdus(1, buf.length());
  logger.log_debug(buf.begin(), buf.end(), "TX SDU. sdu_len={}", buf.length());

  if (SRSRAN_UNLIKELY(stopped)) {
    if (not cfg.custom.warn_on_drop) {
      logger.log_info("Dropping SDU. Entity is stopped");
    } else {
      logger.log_warning("Dropping SDU. Entity is stopped");
    }
    metrics.add_lost_sdus(1);
#ifdef JBPF_ENABLED 
    CALL_JBPF_HOOK(hook_pdcp_dl_dropped_sdu, JBPF_PDCP_DL_SDU_DROP__ENTITY_STOPPED);  
#endif
    return;
  }

  trace_point                           tx_tp           = up_tracer.now();
  std::chrono::system_clock::time_point time_of_arrival = std::chrono::high_resolution_clock::now();

  if (is_drb()) {
    auto drop_reason = check_early_drop(buf);
    if (drop_reason != early_drop_reason::no_drop) {
      if (warn_on_drop_count == 0) {
        // Log only at the start of a drop burst.
        if (cfg.custom.warn_on_drop) {
          logger.log_warning("Dropping SDU. Cause: {}", drop_reason);
        } else {
          logger.log_info("Dropping SDU. Cause: {}", drop_reason);
        }
      }
      warn_on_drop_count++;
      metrics.add_lost_sdus(1);
#ifdef JBPF_ENABLED 
      CALL_JBPF_HOOK(hook_pdcp_dl_dropped_sdu, JBPF_PDCP_DL_SDU_DROP__EARLY);  
#endif      
      return;
    }
    if (warn_on_drop_count != 0) {
      if (cfg.custom.warn_on_drop) {
        logger.log_warning("Drop burst finished. nof_sdus={}", warn_on_drop_count);
      } else {
        logger.log_info("Drop burst finished. nof_sdus={}", warn_on_drop_count);
      }
      warn_on_drop_count = 0;
    }
  }

  // The PDCP is not allowed to use the same COUNT value more than once for a given security key,
  // see TS 38.331, section 5.3.1.2. To avoid this, we notify the RRC once we exceed a "maximum"
  // COUNT. It is then the RRC's responsibility to refresh the keys. We continue transmitting until
  // we reached a maximum hard COUNT, after which we simply refuse to TX any further.
  if (st.tx_next >= cfg.custom.max_count.hard) {
    if (!max_count_overflow) {
      logger.log_error("Reached maximum count, refusing to transmit further. count={}", st.tx_next);
      metrics.add_lost_sdus(1);
#ifdef JBPF_ENABLED 
    CALL_JBPF_HOOK(hook_pdcp_dl_dropped_sdu, JBPF_PDCP_DL_SDU_DROP__MAXIMUM_COUNT);  
#endif
      upper_cn.on_protocol_failure();
      max_count_overflow = true;
    }
    return;
  }
  if (st.tx_next >= cfg.custom.max_count.notify) {
    if (!max_count_notified) {
      logger.log_warning("Approaching count wrap-around, notifying RRC. count={}", st.tx_next);
      upper_cn.on_max_count_reached();
      max_count_notified = true;
    }
  }

  // Wrap SDU with meta information.
  pdcp_tx_window_sdu_info sdu_info = {
      .sdu                   = {}, // we will store a copy of the SDU here later if required.
      .count                 = st.tx_next,
      .time_of_arrival       = time_of_arrival,
      .tick_point_of_arrival = {} // set later only for finite discard timer
  };

  // Start discard timer, if required.
  if (cfg.discard_timer.has_value()) {
    // Only start for finite durations and if not running already.
    if (cfg.discard_timer.value() != pdcp_discard_timer::infinity) {
      // Start the discard timer if not running.
      // Keep tick point of arrival for discard timer optimizations.
      sdu_info.tick_point_of_arrival = discard_timer.now();
      if (not discard_timer.is_running()) {
        discard_timer.set(std::chrono::milliseconds(static_cast<unsigned>(cfg.discard_timer.value())),
                          [this](timer_id_t timer_id) { discard_callback(); });
        discard_timer.run();
      }
    }

    // For AM, we need also to copy the SDU buffer into the tx_window
    // for a possible data recovery procedure.
    if (is_am()) {
      expected<byte_buffer> sdu_copy = buf.deep_copy();
      if (not sdu_copy.has_value()) {
        logger.log_error("Unable to deep copy SDU");
#ifdef JBPF_ENABLED 
    CALL_JBPF_HOOK(hook_pdcp_dl_dropped_sdu, JBPF_PDCP_DL_SDU_DROP__INTERNAL_ERROR);  
#endif
        metrics.add_lost_sdus(1);
        upper_cn.on_protocol_failure();
        return;
      }
      sdu_info.sdu = std::move(sdu_copy.value());
    }
  }

  // Add SDU info into TX window; determine the SDU length from original buffer.
  tx_window.add_sdu(std::move(sdu_info), buf.length());
  logger.log_debug("Added to tx window. count={} discard_timer={}", st.tx_next, cfg.discard_timer);

  // Perform header compression
  // TODO

  // Prepare header
  pdcp_data_pdu_header hdr = {};
  hdr.sn                   = SN(st.tx_next);

  // Pack header
  if (not write_data_pdu_header(buf, hdr)) {
    logger.log_error("Could not append PDU header, dropping SDU and notifying RRC. count={}", st.tx_next);
    metrics.add_lost_sdus(1);
#ifdef JBPF_ENABLED 
    CALL_JBPF_HOOK(hook_pdcp_dl_dropped_sdu, JBPF_PDCP_DL_SDU_DROP__INTERNAL_ERROR);  
#endif
    upper_cn.on_protocol_failure();
    return;
  }

<<<<<<< HEAD
  // Apply ciphering and integrity protection
  auto                  pre     = std::chrono::high_resolution_clock::now();
  expected<byte_buffer> exp_buf = apply_ciphering_and_integrity_protection(std::move(buf_info.buf), st.tx_next);
  if (not exp_buf.has_value()) {
    logger.log_error("Could not apply ciphering and integrity protection, dropping SDU and notifying RRC. count={}",
                     st.tx_next);
#ifdef JBPF_ENABLED 
    CALL_JBPF_HOOK(hook_pdcp_dl_dropped_sdu, JBPF_PDCP_DL_SDU_DROP__CIPH_INTEG_ERROR);  
#endif
=======
  /// Prepare buffer info struct to pass to crypto executor.
  pdcp_tx_buffer_info buf_info{
      .buf = std::move(buf), .count = st.tx_next, .retx_id = retransmit_id, .token = pdcp_crypto_token(token_mngr)};

  // Increment TX_NEXT. We do this before passing the SDU+Header
  // to the crypto executor, so that the reordering function has the updated state.
  st.tx_next++;

  // Apply security in crypto executor
  auto fn = [this, buf_info = std::move(buf_info)]() mutable { apply_security(std::move(buf_info), false); };
  if (not crypto_executor.execute(std::move(fn))) {
    logger.log_warning("Dropped PDU, crypto executor queue is full. st={}", st);
>>>>>>> cdc93a60
    metrics.add_lost_sdus(1);
  }

  up_tracer << trace_event{"pdcp_tx_pdu", tx_tp};
}

void pdcp_entity_tx::apply_reordering(pdcp_tx_buffer_info buf_info, bool is_retx)
{
  if (SRSRAN_UNLIKELY(stopped)) {
    logger.log_debug("Dropping security protected PDU. Entity is stopped");
    return;
  }

<<<<<<< HEAD
#ifdef JBPF_ENABLED 
  CALL_JBPF_HOOK(hook_pdcp_dl_new_sdu, st.tx_next, buf_info.buf.length());
#endif

  // Write to lower layers
  write_data_pdu_to_lower_layers(std::move(buf_info), /* is_retx = */ false);
=======
  // Drop PDU if its out of date due to retransmissions.
  if (buf_info.retx_id != retransmit_id) {
    logger.log_debug(
        "Dropping PDU, PDU out of date due to retransmissions. count={} st={} old_retx_id={} new_retx_id={}",
        buf_info.count,
        st,
        buf_info.retx_id,
        retransmit_id);
    return;
  }
>>>>>>> cdc93a60

  // Drop PDU if TX window has advanced and COUNT is no longer inside the TX window.
  if (buf_info.count < st.tx_next_ack) {
    logger.log_warning("Dropping PDU, COUNT no longer inside TX window. count={} st={}", buf_info.count, st);
    return;
  }

  // Drop PDU if PDU is inside window, but we already got a transmission notification for it.
  if (buf_info.count < st.tx_trans) {
    logger.log_error(
        "Dropping PDU, already got transmission notification for this COUNT. count={} st={}", buf_info.count, st);
    return;
  }

  // Sanity check if we have SDU in window.
  if (not tx_window.has_sn(buf_info.count)) {
    logger.log_error("Dropping PDU, SDU does not exist in TX window. count={} st={}", buf_info.count, st);
    return;
  }

  // Store protected PDU in TX window.
  tx_window[buf_info.count].pdu = std::move(buf_info.buf);
  if (buf_info.count != st.tx_trans_crypto) {
    logger.log_debug("Buffered PDU and awaiting reordering. count={} st={}", buf_info.count, st);
  }

  // Deliver in order PDUs. Break and update TX_TRANS_CRYPTO when we find a missing PDU.
  for (uint32_t count = st.tx_trans_crypto; count < st.tx_next && not tx_window[count].pdu.empty(); count++) {
    pdcp_tx_pdu_info pdu_info{
        .pdu = std::move(tx_window[count].pdu), .count = count, .sdu_toa = tx_window[count].sdu_info.time_of_arrival};
    write_data_pdu_to_lower_layers(std::move(pdu_info), is_retx);
    st.tx_trans_crypto = count + 1;
    // Automatically trigger delivery notifications when using test mode
    if (cfg.custom.test_mode) {
      handle_transmit_notification(SN(count));
    }
  }

  // Handle reordering timers
  if (crypto_reordering_timer.is_running() and st.tx_trans_crypto >= st.tx_reord_crypto) {
    crypto_reordering_timer.stop();
    logger.log_debug("Stopped t-Reordering.", st);
  }
  if (not crypto_reordering_timer.is_running() and st.tx_trans_crypto < st.tx_next) {
    st.tx_reord_crypto = st.tx_next;
    crypto_reordering_timer.run();
    logger.log_debug("Started t-Reordering.");
  }
}

void pdcp_entity_tx::reestablish(security::sec_128_as_config sec_cfg)
{
  logger.log_debug("Reestablishing PDCP. st={}", st);

#ifdef JBPF_ENABLED 
  CALL_JBPF_HOOK(hook_pdcp_dl_reestablish)
#endif

  // - for UM DRBs and AM DRBs, reset the ROHC protocol for uplink and start with an IR state in U-mode (as
  //   defined in RFC 3095 [8] and RFC 4815 [9]) if drb-ContinueROHC is not configured in TS 38.331 [3];
  // - for UM DRBs and AM DRBs, reset the EHC protocol for uplink if drb-ContinueEHC-UL is not configured in
  //   TS 38.331 [3];
  //   Header compression not supported yet (TODO).

  // - for UM DRBs and SRBs, set TX_NEXT to the initial value;
  // - for SRBs, discard all stored PDCP SDUs and PDCP PDUs;
  if (is_srb() || is_um()) {
    reset(); // While not explicitly stated in the spec,
             // there is no point in storing PDCP UM PDUs.
             // They cannot be RETXed and RLC already discarded them.
             // Also, this avoids having multiple discard timers
             // associated with the with the same COUNT.
  }

  // - apply the ciphering algorithm and key provided by upper layers during the PDCP entity re-establishment
  //   procedure;
  // - apply the integrity protection algorithm and key provided by upper layers during the PDCP entity re-
  //   establishment procedure;
  configure_security(sec_cfg, integrity_enabled, ciphering_enabled);

  // - for UM DRBs, for each PDCP SDU already associated with a PDCP SN but for which a corresponding PDU has
  //   not previously been submitted to lower layers, and;
  // - for AM DRBs for Uu interface whose PDCP entities were suspended, from the first PDCP SDU for which the
  //   successful delivery of the corresponding PDCP Data PDU has not been confirmed by lower layers, for each
  //   PDCP SDU already associated with a PDCP SN:
  //   - consider the PDCP SDUs as received from upper layer;
  //   - perform transmission of the PDCP SDUs in ascending order of the COUNT value associated to the PDCP
  //     SDU prior to the PDCP re-establishment without restarting the discardTimer, as specified in clause 5.2.1;
  //
  //  For UM DRBs, when SDUs are associated with a PDCP SN they are immediately pushed to the lower-layer.
  //  As such, there is nothing to do here.
  //  For AM DRBs, PDCP entity suspension is not supported yet (TODO).

  // - for AM DRBs whose PDCP entities were not suspended, from the first PDCP SDU for which the successful
  //   delivery of the corresponding PDCP Data PDU has not been confirmed by lower layers, perform retransmission
  //   or transmission of all the PDCP SDUs already associated with PDCP SNs in ascending order of the COUNT
  //   values associated to the PDCP SDU prior to the PDCP entity re-establishment as specified below:
  //   - perform header compression of the PDCP SDU using ROHC as specified in the clause 5.7.4 and/or using
  //     EHC as specified in the clause 5.12.4;
  //   - perform integrity protection and ciphering of the PDCP SDU using the COUNT value associated with this
  //     PDCP SDU as specified in the clause 5.9 and 5.8;
  //   - submit the resulting PDCP Data PDU to lower layer, as specified in clause 5.2.1.
  if (is_am()) {
    retransmit_all_pdus();
  }
  logger.log_info("Reestablished PDCP. st={}", st);
}

void pdcp_entity_tx::write_data_pdu_to_lower_layers(pdcp_tx_pdu_info&& pdu_info, bool is_retx)
{
  logger.log_info(pdu_info.pdu.begin(),
                  pdu_info.pdu.end(),
                  "TX PDU. type=data pdu_len={} sn={} count={} is_retx={}",
                  pdu_info.pdu.length(),
                  SN(pdu_info.count),
                  pdu_info.count,
                  is_retx);
  metrics.add_pdus(1, pdu_info.pdu.length());
  auto sdu_latency_ns = std::chrono::duration_cast<std::chrono::nanoseconds>(std::chrono::high_resolution_clock::now() -
                                                                             pdu_info.sdu_toa);
  metrics.add_pdu_latency_ns(sdu_latency_ns.count());
<<<<<<< HEAD
#ifdef JBPF_ENABLED 
  CALL_JBPF_HOOK(hook_pdcp_dl_tx_data_pdu, buf_info.buf.length(), buf_info.count,
                static_cast<uint8_t>(is_retx),
                true,
                sdu_latency_ns.count());  
#endif

  lower_dn.on_new_pdu(std::move(buf_info.buf), is_retx);
=======
  lower_dn.on_new_pdu(std::move(pdu_info.pdu), is_retx);
>>>>>>> cdc93a60
}

void pdcp_entity_tx::write_control_pdu_to_lower_layers(byte_buffer buf)
{
  logger.log_info(buf.begin(), buf.end(), "TX PDU. type=ctrl pdu_len={}", buf.length());
  metrics.add_pdus(1, buf.length());
#ifdef JBPF_ENABLED 
  CALL_JBPF_HOOK(hook_pdcp_dl_tx_control_pdu, buf.length());
#endif  
  lower_dn.on_new_pdu(std::move(buf), /* is_retx = */ false);
}

void pdcp_entity_tx::handle_status_report(byte_buffer_chain status)
{
  auto status_buffer = byte_buffer::create(status.begin(), status.end());
  if (not status_buffer.has_value()) {
    logger.log_warning("Unable to allocate byte_buffer");
    return;
  }

  byte_buffer buf = std::move(status_buffer.value());
  bit_decoder dec(buf);

  // Unpack and check PDU header
  uint32_t dc = 0;
  dec.unpack(dc, 1);
  if (dc != to_number(pdcp_dc_field::control)) {
    logger.log_warning(
        buf.begin(), buf.end(), "Invalid D/C field in status report. dc={}", to_number(pdcp_dc_field::control), dc);
    return;
  }
  uint32_t cpt = 0;
  dec.unpack(cpt, 3);
  if (cpt != to_number(pdcp_control_pdu_type::status_report)) {
    logger.log_warning(buf.begin(),
                       buf.end(),
                       "Invalid CPT field in status report. cpt={}",
                       to_number(pdcp_control_pdu_type::status_report),
                       cpt);
    return;
  }
  uint32_t reserved = 0;
  dec.unpack(reserved, 4);
  if (reserved != 0) {
    logger.log_warning(
        buf.begin(), buf.end(), "Ignoring status report because reserved bits are set. reserved={:#x}", reserved);
    return;
  }

  // Unpack FMC field
  uint32_t fmc = 0;
  dec.unpack(fmc, 32);
  logger.log_info("Status report. fmc={}", fmc);

  // Discard any SDU with COUNT < FMC
  for (uint32_t count = st.tx_next_ack; count < fmc; count++) {
    discard_pdu(count);
  }

  // Evaluate bitmap: discard any SDU with the bit in the bitmap set to 1
  unsigned bit = 0;
  while (dec.unpack(bit, 1)) {
    fmc++;
    // Bit == 0: PDCP SDU with COUNT = (FMC + bit position) modulo 2^32 is missing.
    // Bit == 1: PDCP SDU with COUNT = (FMC + bit position) modulo 2^32 is correctly received.
    if (bit == 1) {
      discard_pdu(fmc);
    }
  }
}

/*
 * Ciphering and Integrity Protection Helpers
 */
void pdcp_entity_tx::apply_security(pdcp_tx_buffer_info buf_info, bool is_retx)
{
  auto     pre      = std::chrono::high_resolution_clock::now();
  uint32_t tx_count = buf_info.count;

  // Apply deciphering and integrity check
  security::security_result result = apply_ciphering_and_integrity_protection(std::move(buf_info.buf), tx_count);

  if (!result.buf.has_value()) {
    auto handle_failure = [this, sec_err = result.buf.error(), count = result.count]() {
      switch (sec_err) {
        case srsran::security::security_error::integrity_failure:
          logger.log_warning("Applying integrity failed, dropping PDU. count={}", count);
          upper_cn.on_protocol_failure();
          break;
        case srsran::security::security_error::ciphering_failure:
          logger.log_warning("Applying ciphering failed, dropping PDU. count={}", count);
          upper_cn.on_protocol_failure();
          break;
        case srsran::security::security_error::buffer_failure:
          logger.log_error("Buffer error when ciphering and applying integrity, dropping PDU. count={}", count);
          upper_cn.on_protocol_failure();
          break;
        case srsran::security::security_error::engine_failure:
          logger.log_error("Engine error when ciphering and applying integrity, dropping PDU. count={}", count);
          upper_cn.on_protocol_failure();
          break;
      }
    };
    if (not ue_dl_executor.execute(std::move(handle_failure))) {
      logger.log_warning("Dropped PDU with security error, UE executor queue is full. count={} sec_err={}",
                         tx_count,
                         result.buf.error());
    }
    return;
  }
  logger.log_debug(result.buf.value().begin(), result.buf.value().end(), "Security applied. count={}", tx_count);

  pdcp_tx_buffer_info pdu_info{.buf     = std::move(result.buf.value()),
                               .count   = tx_count,
                               .retx_id = buf_info.retx_id,
                               .token   = std::move(buf_info.token)};

  auto post           = std::chrono::high_resolution_clock::now();
  auto sdu_latency_ns = std::chrono::duration_cast<std::chrono::nanoseconds>(post - pre);
  metrics.add_crypto_processing_latency(sdu_latency_ns.count());

  // apply reordering in UE executor
  auto fn = [this, pdu_info = std::move(pdu_info), is_retx]() mutable {
    apply_reordering(std::move(pdu_info), is_retx);
  };
  if (not ue_dl_executor.execute(std::move(fn))) {
    logger.log_warning("Dropped PDU, UE executor queue is full. count={}", tx_count);
  }
}

security::security_result pdcp_entity_tx::apply_ciphering_and_integrity_protection(byte_buffer buf, uint32_t count)
{
  // obtain the thread-specific ID of the worker
  uint32_t worker_idx = execution_context::get_current_worker_index();

  if (worker_idx >= max_nof_crypto_workers) {
    srsran_assertion_failure("Worker index exceeds number of crypto workers. worker_idx={} max_nof_crypto_workers={}",
                             worker_idx,
                             max_nof_crypto_workers);
    logger.log_error("Worker index exceeds number of crypto workers. worker_idx={} max_nof_crypto_workers={}",
                     worker_idx,
                     max_nof_crypto_workers);
    return {.buf = make_unexpected(srsran::security::security_error::engine_failure), .count = count};
  }

  logger.log_debug("Using sec_engine with worker_idx={}. count={} pdu_len={}", worker_idx, count, buf.length());

  security::security_engine_tx* sec_engine = sec_engine_pool[worker_idx].get();
  if (sec_engine == nullptr) {
    // Security is not configured. Append zero MAC-I for SRBs, error for DRBs.
    if (is_srb()) {
      security::sec_mac mac = {};
      if (not buf.append(mac)) {
        logger.log_warning("Failed to append MAC-I to PDU. count={}", count);
        return {.buf = make_unexpected(srsran::security::security_error::buffer_failure), .count = count};
      }
      return {.buf = std::move(buf), .count = count};
    }
    logger.log_error("Empty engine for DRB bearer. count={}", count);
    return {.buf = make_unexpected(srsran::security::security_error::engine_failure), .count = count};
  }

  // TS 38.323, section 5.8: Ciphering
  // The data unit that is ciphered is the MAC-I and the
  // data part of the PDCP Data PDU except the
  // SDAP header and the SDAP Control PDU if included in the PDCP SDU.

  // TS 38.323, section 5.9: Integrity protection
  // The data unit that is integrity protected is the PDU header
  // and the data part of the PDU before ciphering.

  unsigned                  hdr_size = cfg.sn_size == pdcp_sn_size::size12bits ? 2 : 3;
  security::security_result result   = sec_engine->encrypt_and_protect_integrity(std::move(buf), hdr_size, count);
  if (!result.buf.has_value()) {
    logger.log_warning("Failed to apply security on PDU. count={}", result.count);
  }
  return {std::move(result.buf.value())};
}

/*
 * Security configuration
 */
void pdcp_entity_tx::configure_security(security::sec_128_as_config sec_cfg,
                                        security::integrity_enabled integrity_enabled_,
                                        security::ciphering_enabled ciphering_enabled_)
{
  srsran_assert((is_srb() && sec_cfg.domain == security::sec_domain::rrc) ||
                    (is_drb() && sec_cfg.domain == security::sec_domain::up),
                "Invalid sec_domain={} for {} in {}",
                sec_cfg.domain,
                rb_type,
                rb_id);
  // The 'NULL' integrity protection algorithm (nia0) is used only for SRBs and for the UE in limited service mode,
  // see TS 33.501 [11] and when used for SRBs, integrity protection is disabled for DRBs. In case the ′NULL'
  // integrity protection algorithm is used, 'NULL' ciphering algorithm is also used.
  // Ref: TS 38.331 Sec. 5.3.1.2
  //
  // From TS 38.501 Sec. 6.7.3.6: UEs that are in limited service mode (LSM) and that cannot be authenticated (...)
  // may still be allowed to establish emergency session by sending the emergency registration request message. (...)
  if ((sec_cfg.integ_algo == security::integrity_algorithm::nia0) &&
      (is_drb() || (is_srb() && sec_cfg.cipher_algo != security::ciphering_algorithm::nea0))) {
    logger.log_error("Integrity algorithm NIA0 is only permitted for SRBs configured with NEA0. is_srb={} NIA{} NEA{}",
                     is_srb(),
                     sec_cfg.integ_algo,
                     sec_cfg.cipher_algo);
  }

  // Evaluate and store integrity indication
  if (integrity_enabled_ == security::integrity_enabled::on) {
    if (!sec_cfg.k_128_int.has_value()) {
      logger.log_error("Cannot enable integrity protection: Integrity key is not configured.");
      return;
    }
    if (!sec_cfg.integ_algo.has_value()) {
      logger.log_error("Cannot enable integrity protection: Integrity algorithm is not configured.");
      return;
    }
  } else {
    srsran_assert(!is_srb(), "Integrity protection cannot be disabled for SRBs.");
  }
  integrity_enabled = integrity_enabled_;

  // Evaluate and store ciphering indication
  ciphering_enabled = ciphering_enabled_;

  auto direction = cfg.direction == pdcp_security_direction::uplink ? security::security_direction::uplink
                                                                    : security::security_direction::downlink;
  // Remove previous security engines
  sec_engine_pool.clear();
  sec_engine_pool.reserve(max_nof_crypto_workers);

  // Populate new security engines
  for (uint32_t i = 0; i < max_nof_crypto_workers; i++) {
    auto sec_engine = std::make_unique<security::security_engine_impl>(
        sec_cfg, bearer_id, direction, integrity_enabled, ciphering_enabled);
    sec_engine_pool.push_back(std::move(sec_engine));
  }

  logger.log_info("Security configured: NIA{} ({}) NEA{} ({}) domain={}",
                  sec_cfg.integ_algo,
                  integrity_enabled,
                  sec_cfg.cipher_algo,
                  ciphering_enabled,
                  sec_cfg.domain);
  if (sec_cfg.k_128_int.has_value()) {
    logger.log_info("128 K_int: {}", sec_cfg.k_128_int.value());
  }
  logger.log_info("128 K_enc: {}", sec_cfg.k_128_enc);
}

/*
 * Status report and data recovery
 */
void pdcp_entity_tx::send_status_report()
{
  if (cfg.status_report_required) {
    logger.log_info("Status report triggered.");
    byte_buffer status_report = status_provider->compile_status_report();
    write_control_pdu_to_lower_layers(std::move(status_report));
  } else {
    logger.log_warning("Status report triggered but not configured.");
  }
}

void pdcp_entity_tx::data_recovery()
{
  srsran_assert(is_drb() && cfg.rlc_mode == pdcp_rlc_mode::am, "Invalid bearer type for data recovery.");
  logger.log_info("Data recovery requested.");

  /*
   * TS 38.323 Sec. 5.4.1:
   * [...] the receiving PDCP entity shall trigger a PDCP status report when:
   * [...] -upper layer requests a PDCP data recovery; [...]
   */
  if (cfg.status_report_required) {
    send_status_report();
  }
  retransmit_all_pdus();
}

void pdcp_entity_tx::reset()
{
  st = {0, 0, 0, 0, 0};
  tx_window.clear();
  logger.log_debug("Entity was reset. {}", st);
}

void pdcp_entity_tx::retransmit_all_pdus()
{
  if (!cfg.discard_timer.has_value()) {
    logger.log_debug("Cannot retransmit. No discard timer configured.");
    return;
  }
  if (!is_am()) {
    logger.log_error("Cannot retransmit. Not an AM bearer.");
    return;
  }

  // Since we are retransmitting, rewind tx_trans to tx_next_ack
  st.tx_trans = st.tx_next_ack;

  // Also rewind tx_trans_pending to tx_next_ack. Any PDUs pending
  // transmission will be dropped, as the retransmit ID will no longer match.
  st.tx_trans_crypto = st.tx_next_ack;
  retransmit_id++;

  for (uint32_t count = st.tx_next_ack; count < st.tx_next; count++) {
    if (tx_window.has_sn(count)) {
      pdcp_tx_window_element& window_elem = tx_window[count];

      // Create a copy of the SDU buffer that is stored in the TX window
      auto exp_buf_copy = window_elem.sdu_info.sdu.deep_copy();
      if (not exp_buf_copy.has_value()) {
        logger.log_error(
            "Could not deep copy SDU for retransmission, dropping SDU and notifying RRC. count={} {}", count, st);
        upper_cn.on_protocol_failure();
        return;
      }

      byte_buffer buf = std::move(exp_buf_copy.value());

      // Perform header compression if required
      // (TODO)

      // Prepare header
      pdcp_data_pdu_header hdr = {};
      hdr.sn                   = SN(count);

      // Pack header
      if (not write_data_pdu_header(buf, hdr)) {
        logger.log_error("Could not append PDU header, dropping SDU and notifying RRC. count={} {}", count, st);
        upper_cn.on_protocol_failure();
        return;
      }

      /// Prepare buffer info struct to pass to crypto executor.
      pdcp_tx_buffer_info buf_info{
          .buf = std::move(buf), .count = count, .retx_id = retransmit_id, .token = pdcp_crypto_token(token_mngr)};

      auto fn = [this, buf_info = std::move(buf_info)]() mutable { apply_security(std::move(buf_info), true); };
      if (not crypto_executor.execute(std::move(fn))) {
        logger.log_warning("Dropped PDU, crypto executor queue is full. st={}", st);
      }
    }
  }
}

/*
 * Notification Helpers
 */
void pdcp_entity_tx::handle_transmit_notification(uint32_t notif_sn)
{
  if (SRSRAN_UNLIKELY(stopped)) {
    logger.log_debug("Dropping transmit notification. Entity is stopped");
    return;
  }

  handle_transmit_notification_impl(notif_sn, false);
}

void pdcp_entity_tx::handle_transmit_notification_impl(uint32_t notif_sn, bool is_retx)
{
  logger.log_debug("Handling transmit notification for notif_sn={} is_retx={}", notif_sn, is_retx);
  if (notif_sn >= pdcp_sn_cardinality(cfg.sn_size)) {
    logger.log_error(
        "Invalid transmit notification for notif_sn={} exceeds sn_size={}. is_retx={}", notif_sn, cfg.sn_size, is_retx);
    return;
  }
  uint32_t notif_count = notification_count_estimation(notif_sn);
  if (notif_count >= st.tx_trans_crypto) {
    logger.log_error("Invalid notification SN, notif_count is larger then pending TX'es. notif_sn={} notif_count={} {}",
                     notif_sn,
                     notif_count,
                     st);
    return;
  }
  if (notif_count < st.tx_trans) {
    logger.log_info("Invalid notification SN, notif_count is too low. notif_sn={} notif_count={} is_retx={} {}",
                    notif_sn,
                    notif_count,
                    is_retx,
                    st);
    return;
  }
  if (notif_count >= st.tx_next) {
    logger.log_error("Invalid notification SN, notif_count is too high. notif_sn={} notif_count={} is_retx={} {}",
                     notif_sn,
                     notif_count,
                     is_retx,
                     st);
    return;
  }
  st.tx_trans = notif_count + 1;
  logger.log_debug("Updated tx_trans. {}", st);

  // Stop discard timers if required
  if (!cfg.discard_timer.has_value()) {
    return;
  }

  if (is_um()) {
    stop_discard_timer(notif_count);
  }

#ifdef JBPF_ENABLED
  CALL_JBPF_HOOK(hook_pdcp_dl_handle_tx_notification, notif_sn);
#endif
}

void pdcp_entity_tx::handle_delivery_notification(uint32_t notif_sn)
{
  if (SRSRAN_UNLIKELY(stopped)) {
    logger.log_debug("Dropping delivery notification. Entity is stopped");
    return;
  }

  handle_delivery_notification_impl(notif_sn, false);
}

void pdcp_entity_tx::handle_delivery_notification_impl(uint32_t notif_sn, bool is_retx)
{
  logger.log_debug("Handling delivery notification for notif_sn={} is_retx={}", notif_sn, is_retx);
  if (notif_sn >= pdcp_sn_cardinality(cfg.sn_size)) {
    logger.log_error(
        "Invalid delivery notification for notif_sn={} exceeds sn_size={}. is_retx={}", notif_sn, cfg.sn_size, is_retx);
    return;
  }
  uint32_t notif_count = notification_count_estimation(notif_sn);
  if (notif_count >= st.tx_next) {
    logger.log_error("Got notification for invalid COUNT. notif_count={} is_retx={} {}", notif_count, is_retx, st);
    return;
  }

  // Stop discard timers if required
  if (!cfg.discard_timer.has_value()) {
    return;
  }

  if (is_am()) {
    stop_discard_timer(notif_count);
  } else {
    logger.log_error(
        "Ignored unexpected PDU delivery notification in UM bearer. notif_sn={} is_retx={}", notif_sn, is_retx);
  }

#ifdef JBPF_ENABLED
  CALL_JBPF_HOOK(hook_pdcp_dl_handle_delivery_notification, notif_sn);
#endif
}

void pdcp_entity_tx::handle_retransmit_notification(uint32_t notif_sn)
{
  if (SRSRAN_UNLIKELY(stopped)) {
    logger.log_debug("Dropping retransmit notification. Entity is stopped");
    return;
  }

  if (SRSRAN_UNLIKELY(is_srb())) {
    logger.log_error("Ignored unexpected PDU retransmit notification in SRB. notif_sn={}", notif_sn);
    return;
  }
  if (SRSRAN_UNLIKELY(is_um())) {
    logger.log_error("Ignored unexpected PDU retransmit notification in UM bearer. notif_sn={}", notif_sn);
    return;
  }

  handle_transmit_notification_impl(notif_sn, true);
}

void pdcp_entity_tx::handle_delivery_retransmitted_notification(uint32_t notif_sn)
{
  if (SRSRAN_UNLIKELY(stopped)) {
    logger.log_debug("Dropping delivery retransmitted notification. Entity is stopped");
    return;
  }

  if (SRSRAN_UNLIKELY(is_srb())) {
    logger.log_error("Ignored unexpected PDU delivery retransmitted notification in SRB. notif_sn={}", notif_sn);
    return;
  }
  if (SRSRAN_UNLIKELY(is_um())) {
    logger.log_error("Ignored unexpected PDU delivery retransmitted notification in UM bearer. notif_sn={}", notif_sn);
    return;
  }

  handle_delivery_notification_impl(notif_sn, true);
}

void pdcp_entity_tx::handle_desired_buffer_size_notification(uint32_t desired_bs)
{
  if (SRSRAN_UNLIKELY(stopped)) {
    logger.log_debug("Dropping desired buffer size notification. Entity is stopped");
    return;
  }
  desired_buffer_size = desired_bs;
}

uint32_t pdcp_entity_tx::notification_count_estimation(uint32_t notification_sn) const
{
  // Get lower edge of the window. If discard timer is enabled, use the lower edge of the tx_window, i.e. TX_NEXT_ACK.
  // If discard timer is not configured, use TX_TRANS as lower edge of window.
  uint32_t tx_lower;
  if (cfg.discard_timer.has_value()) {
    tx_lower = st.tx_next_ack;
  } else {
    tx_lower = st.tx_trans;
  }

  /*
   * Calculate NOTIFICATION_COUNT. This is adapted from TS 38.331 Sec. 5.2.2 "Receive operation" of the Rx side.
   *
   * - if NOTIFICATION_SN < SN(TX_LOWER) – Window_Size:
   *   - NOTIFICATION_HFN = HFN(TX_LOWER) + 1.
   * - else if NOTIFICATION_SN >= SN(TX_LOWER) + Window_Size:
   *   - NOTIFICATION_HFN = HFN(TX_LOWER) – 1.
   * - else:
   *   - NOTIFICATION_HFN = HFN(TX_LOWER);
   * - NOTIFICATION_COUNT = [NOTIFICATION_HFN, NOTIFICATION_SN].
   */
  uint32_t notification_hfn;
  if ((int64_t)notification_sn < (int64_t)SN(tx_lower) - (int64_t)window_size) {
    notification_hfn = HFN(tx_lower) + 1;
  } else if (notification_sn >= SN(tx_lower) + window_size) {
    notification_hfn = HFN(tx_lower) - 1;
  } else {
    notification_hfn = HFN(tx_lower);
  }
  return COUNT(notification_hfn, notification_sn);
}

/*
 * PDU Helpers
 */
bool pdcp_entity_tx::write_data_pdu_header(byte_buffer& buf, const pdcp_data_pdu_header& hdr) const
{
  // Sanity check: 18-bit SN not allowed for SRBs
  srsran_assert(
      !(is_srb() && cfg.sn_size == pdcp_sn_size::size18bits), "Invalid SN size for SRB. sn_size={}", cfg.sn_size);

  unsigned hdr_len = cfg.sn_size == pdcp_sn_size::size12bits ? 2 : 3;
  auto     view    = buf.reserve_prepend(cfg.sn_size == pdcp_sn_size::size12bits ? 2 : 3);
  if (view.length() != hdr_len) {
    logger.log_error("Not enough space to write header. sn_size={}", cfg.sn_size);
    return false;
  }

  byte_buffer::iterator hdr_writer = buf.begin();
  if (hdr_writer == buf.end()) {
    logger.log_error("Not enough space to write header. sn_size={}", cfg.sn_size);
  }

  // Set D/C if required
  if (is_drb()) {
    // D/C bit field (1).
    *hdr_writer = 0x80;
  } else {
    // No D/C bit field.
    *hdr_writer = 0x00;
  }

  // Add SN
  switch (cfg.sn_size) {
    case pdcp_sn_size::size12bits:
      *hdr_writer |= (hdr.sn & 0x00000f00U) >> 8U;
      hdr_writer++;
      if (hdr_writer == buf.end()) {
        logger.log_error("Not enough space to write header. sn_size={}", cfg.sn_size);
      }
      *hdr_writer = hdr.sn & 0x000000ffU;
      break;
    case pdcp_sn_size::size18bits:
      *hdr_writer |= (hdr.sn & 0x00030000U) >> 16U;
      hdr_writer++;
      if (hdr_writer == buf.end()) {
        logger.log_error("Not enough space to write header. sn_size={}", cfg.sn_size);
      }
      *hdr_writer = (hdr.sn & 0x0000ff00U) >> 8U;
      hdr_writer++;
      if (hdr_writer == buf.end()) {
        logger.log_error("Not enough space to write header. sn_size={}", cfg.sn_size);
      }
      *hdr_writer = hdr.sn & 0x000000ffU;
      break;
    default:
      logger.log_error("Invalid sn_size={}", cfg.sn_size);
      return false;
  }
  return true;
}

uint32_t pdcp_entity_tx::get_pdu_size(const byte_buffer& sdu) const
{
  return pdcp_data_header_size(sn_size) + sdu.length() + (integrity_enabled == security::integrity_enabled::on ? 4 : 0);
}

/*
 * Timers
 */
void pdcp_entity_tx::stop_discard_timer(uint32_t highest_count)
{
  if (!cfg.discard_timer.has_value()) {
    logger.log_debug("Cannot stop discard timers. No discard timer configured. highest_count={}", highest_count);
    return;
  }

  // Transmission or delivery notification arrived for a COUNT that is outside of the TX_WINDOW.
  // This can happen if the notification arrived after the discard timer has expired.
  if (highest_count < st.tx_next_ack || highest_count >= st.tx_next) {
    logger.log_debug("Cannot stop discard timers. highest_count={} is outside tx_window. {}", highest_count, st);
    return;
  }
  logger.log_debug("Stopping discard timers. highest_count={}", highest_count);

  // Get oldest PDU time of arrival.
  if (not tx_window.has_sn(st.tx_next_ack)) {
    logger.log_error(
        "Trying to stop discard timers, but TX_NEXT_ACK not in TX window. highest_count={} st={} tx_window_size={}",
        highest_count,
        st,
        tx_window.get_nof_sdus());
    return;
  }

  // Stop discard timers and update TX_NEXT_ACK to oldest element in tx_window
  discard_timer.stop();
  while (st.tx_next_ack <= highest_count) {
    if (tx_window.has_sn(st.tx_next_ack)) {
      tx_window.remove_sdu(st.tx_next_ack);
      logger.log_debug("Stopped discard timer. count={}", st.tx_next_ack);
    }
    st.tx_next_ack++;
  }

  // Update TX_TRANS if it falls out of the tx_window
  st.tx_trans = std::max(st.tx_trans, st.tx_next_ack);

  // Restart discard timer if requrired.
  if (cfg.discard_timer.value() == pdcp_discard_timer::infinity) {
    return;
  }

  // There are still old PDUs, restart discard timer.
  if (st.tx_next_ack != st.tx_next) {
    auto& window_elem = tx_window[st.tx_next_ack];
    srsran_assert(window_elem.sdu_info.tick_point_of_arrival.has_value(),
                  "Cannot update discard timer for SDU without arrival time. count={}",
                  window_elem.sdu_info.count);
    tick_point_t now = discard_timer.now();
    unsigned     new_timeout =
        window_elem.sdu_info.tick_point_of_arrival.value() + (unsigned)cfg.discard_timer.value() - now;
    discard_timer.set(std::chrono::milliseconds(new_timeout), [this](timer_id_t timer_id) { discard_callback(); });
    discard_timer.run();
  }
}

void pdcp_entity_tx::discard_pdu(uint32_t count)
{
  if (!cfg.discard_timer.has_value()) {
    logger.log_debug("Cannot discard PDU. No discard timer configured. count={}", count);
    return;
  }
  if (count < st.tx_next_ack || count >= st.tx_next) {
    logger.log_warning("Cannot discard PDU. The PDU is outside tx_window. count={} {}", count, st);
    return;
  }
  if (!tx_window.has_sn(count)) {
    logger.log_warning("Cannot discard PDU. The PDU is missing in tx_window. count={} {}", count, st);
    return;
  }
  logger.log_debug("Discarding PDU. count={}", count);

  // Notify lower layers of the discard. It's the RLC to actually discard, if no segment was transmitted yet.
  lower_dn.on_discard_pdu(SN(count));

  tx_window.remove_sdu(count);

  // Update TX_NEXT_ACK to oldest element in tx_window
  while (st.tx_next_ack < st.tx_next && !tx_window.has_sn(st.tx_next_ack)) {
    st.tx_next_ack++;
  }

  // Update TX_TRANS if it falls out of the tx_window
  st.tx_trans = std::max(st.tx_trans, st.tx_next_ack);

#ifdef JBPF_ENABLED  
  CALL_JBPF_HOOK(hook_pdcp_dl_discard_pdu, count);
#endif
}

// Discard Timer Callback (discardTimer)
void pdcp_entity_tx::discard_callback()
{
  if (stopped) {
    logger.log_debug("Discard timer expired after bearer was stopped. st={}", st);
    return;
  }
  logger.log_debug("Discard timer expired. st={}", st);

  // Add discard to metrics.
  metrics.add_discard_timouts(1);

  // Sanity check oldest PDU.
  if (not tx_window.has_sn(st.tx_next_ack)) {
    logger.log_error("Discard timer expired, but oldest PDU not in TX window. st={}", st);
    return;
  }

  // Discard all PDUs that match the discard timer tick.
  pdcp_tx_window_element& oldest_window_elem = tx_window[st.tx_next_ack];
  srsran_assert(oldest_window_elem.sdu_info.tick_point_of_arrival.has_value(),
                "Cannot determine oldest time point in discard callback: SDU without arrival time. count={}",
                oldest_window_elem.sdu_info.count);
  tick_point_t oldest_timepoint = oldest_window_elem.sdu_info.tick_point_of_arrival.value();
  do {
    discard_pdu(st.tx_next_ack); // this updates st.tx_next_ack to the oldest PDU still in the window.
    if (not tx_window.has_sn(st.tx_next_ack)) {
      logger.log_debug("Finished discard callback. There are no new PDUs. st={}", st);
      break;
    }
    pdcp_tx_window_element& window_elem = tx_window[st.tx_next_ack];
    srsran_assert(window_elem.sdu_info.tick_point_of_arrival.has_value(),
                  "Cannot update discard timer for SDU without arrival time. count={}",
                  window_elem.sdu_info.count);
    if (window_elem.sdu_info.tick_point_of_arrival != oldest_timepoint) {
      // Restart timeout for any pending SDUs.
      unsigned new_timeout = (window_elem.sdu_info.tick_point_of_arrival.value() - oldest_timepoint);
      logger.log_debug("Finished discard callback. There are new PDUs with a new discard timer. new_timeout={}, st={}",
                       new_timeout,
                       st);
      discard_timer.set(std::chrono::milliseconds(new_timeout), [this](timer_id_t timer_id) { discard_callback(); });
      discard_timer.run();
      break;
    }
  } while (st.tx_next_ack != st.tx_next);
}

// Crypto reordering timeout
void pdcp_entity_tx::crypto_reordering_timeout()
{
  if (stopped) {
    logger.log_debug("Crypto reordering timer expired after bearer was stopped. st={}", st);
    return;
  }
  logger.log_debug("Crypto reordering timer expired. st={}", st);

  // Advance the TX_TRANS_CRYPTO to TX_REORD_CRYPTO.
  // Deliver all processed PDUs up until TX_REORD_CRYPTO.
  while (st.tx_trans_crypto != st.tx_reord_crypto) {
    if (tx_window.has_sn(st.tx_trans_crypto) && not tx_window[st.tx_trans_crypto].pdu.empty()) {
      pdcp_tx_pdu_info pdu_info{.pdu     = std::move(tx_window[st.tx_trans_crypto].pdu),
                                .count   = st.tx_trans_crypto,
                                .sdu_toa = tx_window[st.tx_trans_crypto].sdu_info.time_of_arrival};
      write_data_pdu_to_lower_layers(std::move(pdu_info), false);
    } else {
      logger.log_debug("Dropping SDU. count={}", st.tx_trans_crypto);
    }
    // Update RX_DELIV
    st.tx_trans_crypto = st.tx_trans_crypto + 1;
  }

  // Deliver in order PDUs. Break and update TX_TRANS_CRYPTO when we find a missing PDU.
  for (uint32_t count = st.tx_trans_crypto; count < st.tx_next && not tx_window[count].pdu.empty(); count++) {
    pdcp_tx_pdu_info pdu_info{
        .pdu = std::move(tx_window[count].pdu), .count = count, .sdu_toa = tx_window[count].sdu_info.time_of_arrival};
    write_data_pdu_to_lower_layers(std::move(pdu_info), false);
    st.tx_trans_crypto = count + 1;
    // Automatically trigger delivery notifications when using test mode
    if (cfg.custom.test_mode) {
      handle_transmit_notification(SN(count));
    }
  }

  // Update TX_CRYPTO_REORD to TX_NEXT if there are still PDUs that need to be processed.
  if (st.tx_trans_crypto < st.tx_next) {
    logger.log_debug("Updating tx_trans_crypto to tx_next. {}", st);
    st.tx_reord_crypto = st.tx_next;
    crypto_reordering_timer.run();
  }
}

pdcp_entity_tx::early_drop_reason pdcp_entity_tx::check_early_drop(const byte_buffer& buf)
{
  if (desired_buffer_size == 0) {
    return early_drop_reason::zero_dbs;
  }
  uint32_t pdu_size            = get_pdu_size(buf);
  uint32_t updated_buffer_size = tx_window.get_pdu_bytes(integrity_enabled) + pdu_size;
  if (updated_buffer_size > desired_buffer_size) {
    return early_drop_reason::full_rlc_queue;
  }
  if ((st.tx_next - st.tx_next_ack) >= (window_size - 1)) {
    return early_drop_reason::full_window;
  }
  return early_drop_reason::no_drop;
}<|MERGE_RESOLUTION|>--- conflicted
+++ resolved
@@ -109,17 +109,12 @@
   logger.log_info("PDCP configured. {}", cfg);
 
   discard_timer           = ue_ctrl_timer_factory.create_timer();
-  crypto_reordering_timer = ue_ctrl_timer_factory.create_timer();
-
-<<<<<<< HEAD
+
 #ifdef JBPF_ENABLED 
   CALL_JBPF_HOOK(hook_pdcp_dl_creation);
 #endif
-
-  // TODO: implement usage of crypto_executor
-  (void)ue_dl_executor;
-  (void)crypto_executor;
-=======
+  crypto_reordering_timer = ue_ctrl_timer_factory.create_timer();
+
   crypto_reordering_timer.set(std::chrono::milliseconds{10},
                               [this](timer_id_t /*timer_id*/) { crypto_reordering_timeout(); });
 
@@ -129,7 +124,6 @@
     std::unique_ptr<security::security_engine_impl> null_engine;
     sec_engine_pool.push_back(std::move(null_engine));
   }
->>>>>>> cdc93a60
 }
 
 pdcp_entity_tx::~pdcp_entity_tx()
@@ -315,17 +309,6 @@
     return;
   }
 
-<<<<<<< HEAD
-  // Apply ciphering and integrity protection
-  auto                  pre     = std::chrono::high_resolution_clock::now();
-  expected<byte_buffer> exp_buf = apply_ciphering_and_integrity_protection(std::move(buf_info.buf), st.tx_next);
-  if (not exp_buf.has_value()) {
-    logger.log_error("Could not apply ciphering and integrity protection, dropping SDU and notifying RRC. count={}",
-                     st.tx_next);
-#ifdef JBPF_ENABLED 
-    CALL_JBPF_HOOK(hook_pdcp_dl_dropped_sdu, JBPF_PDCP_DL_SDU_DROP__CIPH_INTEG_ERROR);  
-#endif
-=======
   /// Prepare buffer info struct to pass to crypto executor.
   pdcp_tx_buffer_info buf_info{
       .buf = std::move(buf), .count = st.tx_next, .retx_id = retransmit_id, .token = pdcp_crypto_token(token_mngr)};
@@ -338,7 +321,9 @@
   auto fn = [this, buf_info = std::move(buf_info)]() mutable { apply_security(std::move(buf_info), false); };
   if (not crypto_executor.execute(std::move(fn))) {
     logger.log_warning("Dropped PDU, crypto executor queue is full. st={}", st);
->>>>>>> cdc93a60
+#ifdef JBPF_ENABLED 
+    CALL_JBPF_HOOK(hook_pdcp_dl_dropped_sdu, JBPF_PDCP_DL_SDU_DROP__CIPH_INTEG_ERROR);  
+#endif
     metrics.add_lost_sdus(1);
   }
 
@@ -352,14 +337,6 @@
     return;
   }
 
-<<<<<<< HEAD
-#ifdef JBPF_ENABLED 
-  CALL_JBPF_HOOK(hook_pdcp_dl_new_sdu, st.tx_next, buf_info.buf.length());
-#endif
-
-  // Write to lower layers
-  write_data_pdu_to_lower_layers(std::move(buf_info), /* is_retx = */ false);
-=======
   // Drop PDU if its out of date due to retransmissions.
   if (buf_info.retx_id != retransmit_id) {
     logger.log_debug(
@@ -370,7 +347,6 @@
         retransmit_id);
     return;
   }
->>>>>>> cdc93a60
 
   // Drop PDU if TX window has advanced and COUNT is no longer inside the TX window.
   if (buf_info.count < st.tx_next_ack) {
@@ -401,6 +377,9 @@
   for (uint32_t count = st.tx_trans_crypto; count < st.tx_next && not tx_window[count].pdu.empty(); count++) {
     pdcp_tx_pdu_info pdu_info{
         .pdu = std::move(tx_window[count].pdu), .count = count, .sdu_toa = tx_window[count].sdu_info.time_of_arrival};
+#ifdef JBPF_ENABLED 
+    CALL_JBPF_HOOK(hook_pdcp_dl_new_sdu, count, buf_info.buf.length());
+#endif        
     write_data_pdu_to_lower_layers(std::move(pdu_info), is_retx);
     st.tx_trans_crypto = count + 1;
     // Automatically trigger delivery notifications when using test mode
@@ -492,18 +471,14 @@
   auto sdu_latency_ns = std::chrono::duration_cast<std::chrono::nanoseconds>(std::chrono::high_resolution_clock::now() -
                                                                              pdu_info.sdu_toa);
   metrics.add_pdu_latency_ns(sdu_latency_ns.count());
-<<<<<<< HEAD
 #ifdef JBPF_ENABLED 
-  CALL_JBPF_HOOK(hook_pdcp_dl_tx_data_pdu, buf_info.buf.length(), buf_info.count,
+  CALL_JBPF_HOOK(hook_pdcp_dl_tx_data_pdu, pdu_info.pdu.length(), pdu_info.count,
                 static_cast<uint8_t>(is_retx),
                 true,
                 sdu_latency_ns.count());  
 #endif
 
-  lower_dn.on_new_pdu(std::move(buf_info.buf), is_retx);
-=======
   lower_dn.on_new_pdu(std::move(pdu_info.pdu), is_retx);
->>>>>>> cdc93a60
 }
 
 void pdcp_entity_tx::write_control_pdu_to_lower_layers(byte_buffer buf)
