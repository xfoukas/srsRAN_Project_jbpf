--- conflicted
+++ resolved
@@ -135,11 +135,6 @@
     return;
   }
 
-<<<<<<< HEAD
-  metrics_add_sdus(1, buf.length());
-
-  logger.log_debug(buf.begin(), buf.end(), "TX SDU. sdu_len={}", buf.length());
-=======
   trace_point                           tx_tp           = up_tracer.now();
   std::chrono::system_clock::time_point time_of_arrival = std::chrono::high_resolution_clock::now();
 
@@ -167,7 +162,6 @@
       warn_on_drop_count = 0;
     }
   }
->>>>>>> d90cd4e2
 
   // The PDCP is not allowed to use the same COUNT value more than once for a given security key,
   // see TS 38.331, section 5.3.1.2. To avoid this, we notify the RRC once we exceed a "maximum"
@@ -360,8 +354,10 @@
                   SN(buf_info.count),
                   buf_info.count,
                   is_retx);
-<<<<<<< HEAD
-  metrics_add_pdus(1, buf.length());
+  metrics.add_pdus(1, buf_info.buf.length());
+  auto sdu_latency_ns = std::chrono::duration_cast<std::chrono::nanoseconds>(std::chrono::high_resolution_clock::now() -
+                                                                             buf_info.time_of_arrival);
+  metrics.add_pdu_latency_ns(sdu_latency_ns.count());
 
 #ifdef JBPF_ENABLED 
   {
@@ -372,21 +368,13 @@
   }
 #endif
 
-  lower_dn.on_new_pdu(std::move(buf), is_retx);
-=======
-  metrics.add_pdus(1, buf_info.buf.length());
-  auto sdu_latency_ns = std::chrono::duration_cast<std::chrono::nanoseconds>(std::chrono::high_resolution_clock::now() -
-                                                                             buf_info.time_of_arrival);
-  metrics.add_pdu_latency_ns(sdu_latency_ns.count());
   lower_dn.on_new_pdu(std::move(buf_info.buf), is_retx);
->>>>>>> d90cd4e2
 }
 
 void pdcp_entity_tx::write_control_pdu_to_lower_layers(byte_buffer buf)
 {
   logger.log_info(buf.begin(), buf.end(), "TX PDU. type=ctrl pdu_len={}", buf.length());
-<<<<<<< HEAD
-  metrics_add_pdus(1, buf.length());
+  metrics.add_pdus(1, buf.length());
 
 #ifdef JBPF_ENABLED 
   {
@@ -397,9 +385,6 @@
   }
 #endif
 
-=======
-  metrics.add_pdus(1, buf.length());
->>>>>>> d90cd4e2
   lower_dn.on_new_pdu(std::move(buf), /* is_retx = */ false);
 }
 
@@ -1002,22 +987,7 @@
   }
 
   // Update TX_TRANS if it falls out of the tx_window
-<<<<<<< HEAD
-  if (st.tx_trans < st.tx_next_ack) {
-    st.tx_trans = st.tx_next_ack;
-  }
-
-#ifdef JBPF_ENABLED 
-  {
-    int rb_id_value = rb_id.is_srb() ? srb_id_to_uint(rb_id.get_srb_id()) 
-                                : drb_id_to_uint(rb_id.get_drb_id());
-    struct jbpf_pdcp_ctx_info bearer_info = {0, ue_index, rb_id.is_srb(), (uint8_t)rb_id_value, (uint8_t)rlc_mode};                                         
-    hook_pdcp_dl_discard_pdu(&bearer_info, count, tx_window->size());
-  }
-#endif
-=======
   st.tx_trans = std::max(st.tx_trans, st.tx_next_ack);
->>>>>>> d90cd4e2
 }
 
 // Discard Timer Callback (discardTimer)
@@ -1045,6 +1015,16 @@
                 oldest_buf_info.count);
   tick_point_t oldest_timepoint = oldest_buf_info.tick_point_of_arrival.value();
   do {
+
+#ifdef JBPF_ENABLED 
+  {
+    int rb_id_value = rb_id.is_srb() ? srb_id_to_uint(rb_id.get_srb_id()) 
+                                : drb_id_to_uint(rb_id.get_drb_id());
+    struct jbpf_pdcp_ctx_info bearer_info = {0, ue_index, rb_id.is_srb(), (uint8_t)rb_id_value, (uint8_t)rlc_mode};                                         
+    hook_pdcp_dl_discard_pdu(&bearer_info, count, tx_window->size());
+  }
+#endif
+    
     discard_pdu(st.tx_next_ack); // this updates st.tx_next_ack to the oldest PDU still in the window.
     if (not tx_window.has_sn(st.tx_next_ack)) {
       logger.log_debug("Finished discard callback. There are no new PDUs. st={}", st);
