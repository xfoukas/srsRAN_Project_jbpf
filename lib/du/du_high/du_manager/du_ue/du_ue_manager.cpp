--- conflicted
+++ resolved
@@ -278,7 +278,6 @@
     rnti_to_ue_index.erase(ue_db[ue_index].rnti);
     ue_db.erase(ue_index);
     ue_ctrl_loop[ue_index].clear_pending_tasks();
-<<<<<<< HEAD
  
 #ifdef JBPF_ENABLED 
     {
@@ -287,11 +286,8 @@
     }
 #endif    
 
-    logger.debug("ue={}: Freeing UE context", ue_index);
+    logger.debug("ue={}: Freeing UE context", fmt::underlying(ue_index));
     
-=======
-    logger.debug("ue={}: Freeing UE context", fmt::underlying(ue_index));
->>>>>>> 1458e302
     CORO_RETURN();
   });
 }
