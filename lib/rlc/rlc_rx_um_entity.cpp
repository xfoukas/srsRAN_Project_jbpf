--- conflicted
+++ resolved
@@ -37,11 +37,12 @@
                                    : drb_id_to_uint(rb_id.get_drb_id());\
   jbpf_ctx.direction = JBPF_UL; \
   jbpf_ctx.rlc_mode = JBPF_RLC_MODE_UM;   \
-  jbpf_ctx.u.um_rx.window_num_pkts = (uint32_t)rx_window->size();   \
+  jbpf_ctx.u.um_rx.window_num_pkts = (uint32_t)rx_window.size();   \
   hook_fn(&jbpf_ctx, ##__VA_ARGS__); \
 }
 
 #endif
+
 
 rlc_rx_um_entity::rlc_rx_um_entity(gnb_du_id_t                       gnb_du_id_,
                                    du_ue_index_t                     ue_index_,
@@ -58,7 +59,7 @@
   um_window_size(window_size(to_number(cfg.sn_field_length))),
   rx_window(logger, window_size(to_number(cfg.sn_field_length))),
   reassembly_timer(ue_timer_factory.create_timer()),
-  pcap_context(ue_index_, rb_id_, config)
+  pcap_context(ue_index, rb_id, config)
 {
   metrics.metrics_set_mode(rlc_mode::um_bidir);
 
@@ -74,7 +75,7 @@
 
 #ifdef JBPF_ENABLED
   CALL_JBPF_HOOK(hook_rlc_ul_creation);
-#endif
+#endif  
 }
 
 // TS 38.322 v16.2.0 Sec. 5.2.3.2.2
@@ -157,11 +158,10 @@
     } else {
       logger.log_info("RX SDU. sn={} sdu_len={}", header.sn, sdu.value().length());
       auto latency = std::chrono::duration_cast<std::chrono::nanoseconds>(std::chrono::steady_clock::now() -
-                                                                          sdu_info.time_of_arrival);                                                     
+                                                                          sdu_info.time_of_arrival);
 #ifdef JBPF_ENABLED
       CALL_JBPF_HOOK(hook_rlc_ul_sdu_delivered, header.sn, sdu.value().length(), latency.count());
 #endif
-                                                                                                                                            
       metrics.metrics_add_sdu_latency(latency.count() / 1000);
       metrics.metrics_add_sdus(1, sdu.value().length());
       upper_dn.on_new_sdu(std::move(sdu.value()));
@@ -326,21 +326,14 @@
   logger.log_debug("RX SDU segment. payload_len={} {}", payload.length(), header);
 
   // Add new SN to RX window if no segments have been received yet
-<<<<<<< HEAD
-  rlc_rx_um_sdu_info& rx_sdu = rx_window->has_sn(header.sn) ? (*rx_window)[header.sn] : ([&]() -> rlc_rx_um_sdu_info& {
-    rlc_rx_um_sdu_info& sdu = rx_window->add_sn(header.sn);
+  rlc_rx_um_sdu_info& rx_sdu = rx_window.has_sn(header.sn) ? rx_window[header.sn] : ([&]() -> rlc_rx_um_sdu_info& {
+    rlc_rx_um_sdu_info& sdu = rx_window.add_sn(header.sn);
 #ifdef JBPF_ENABLED
     CALL_JBPF_HOOK(hook_rlc_ul_sdu_recv_started, header.sn);
 #endif
-=======
-  rlc_rx_um_sdu_info& rx_sdu = rx_window.has_sn(header.sn) ? rx_window[header.sn] : ([&]() -> rlc_rx_um_sdu_info& {
-    rlc_rx_um_sdu_info& sdu = rx_window.add_sn(header.sn);
->>>>>>> 1458e302
     sdu.time_of_arrival     = std::chrono::steady_clock::now();
     return sdu;
   })();
-
-
   // Create SDU segment, to be stored later
   rlc_rx_um_sdu_segment segment = {};
   segment.si                    = header.si;
