--- conflicted
+++ resolved
@@ -70,7 +70,7 @@
                 timers),
   cfg(config),
   sdu_queue(cfg.queue_size, cfg.queue_size_bytes, logger),
-  pcap_context(ue_index_, rb_id_, /* is_uplink */ false)
+  pcap_context(ue_index, rb_id_, /* is_uplink */ false)
 {
   metrics_low.metrics_set_mode(rlc_mode::tm);
   logger.log_info("RLC TM created. {}", cfg);
@@ -84,11 +84,7 @@
 void rlc_tx_tm_entity::handle_sdu(byte_buffer sdu_buf, bool is_retx)
 {
   rlc_sdu sdu_;
-<<<<<<< HEAD
-  sdu_.time_of_arrival = std::chrono::high_resolution_clock::now();
-=======
   sdu_.time_of_arrival = std::chrono::steady_clock::now();
->>>>>>> 1458e302
 
   sdu_.buf = std::move(sdu_buf);
 
@@ -111,17 +107,15 @@
   CALL_JBPF_HOOK(hook_rlc_dl_new_sdu, sdu_.buf.length(), 
       sdu_.pdcp_sn.has_value() ? sdu_.pdcp_sn.value() : 0, false);
 #endif
-
 }
 
 // TS 38.322 v16.2.0 Sec. 5.4
 void rlc_tx_tm_entity::discard_sdu(uint32_t pdcp_sn)
 {
+  logger.log_warning("Ignoring invalid attempt to discard SDU in TM. pdcp_sn={}", pdcp_sn);
 #ifdef JBPF_ENABLED
   CALL_JBPF_HOOK(hook_rlc_dl_discard_sdu, pdcp_sn, false);
 #endif
-
-  logger.log_warning("Ignoring invalid attempt to discard SDU in TM. pdcp_sn={}", pdcp_sn);
   metrics_high.metrics_add_discard_failure(1);
 }
 
@@ -155,7 +149,7 @@
   if (sdu.pdcp_sn.has_value()) {
 
 #ifdef JBPF_ENABLED
-    auto latency = std::chrono::duration_cast<std::chrono::nanoseconds>(std::chrono::high_resolution_clock::now() -
+    auto latency = std::chrono::duration_cast<std::chrono::nanoseconds>(std::chrono::steady_clock::now() -
                                                                       sdu.time_of_arrival);
     CALL_JBPF_HOOK(hook_rlc_dl_sdu_send_started, sdu.pdcp_sn.value(), false, 
                    (uint64_t)latency.count());
@@ -194,13 +188,12 @@
   }
 
 #ifdef JBPF_ENABLED
-  auto latency = std::chrono::duration_cast<std::chrono::nanoseconds>(std::chrono::high_resolution_clock::now() -
+  auto latency = std::chrono::duration_cast<std::chrono::nanoseconds>(std::chrono::steady_clock::now() -
                                                                       sdu.time_of_arrival);
   CALL_JBPF_HOOK(hook_rlc_dl_sdu_send_completed, sdu.pdcp_sn.has_value() ? sdu.pdcp_sn.value() : 0, false,
     (uint64_t)latency.count());
   CALL_JBPF_HOOK(hook_rlc_dl_tx_pdu, JBPF_RLC_PDUTYPE_DATA, (uint32_t)pdu_len);
 #endif
-
   return pdu_len;
 }
 
