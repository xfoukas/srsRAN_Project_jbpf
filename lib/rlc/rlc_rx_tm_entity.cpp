/*
 *
 * Copyright 2021-2025 Software Radio Systems Limited
 *
 * This file is part of srsRAN.
 *
 * srsRAN is free software: you can redistribute it and/or modify
 * it under the terms of the GNU Affero General Public License as
 * published by the Free Software Foundation, either version 3 of
 * the License, or (at your option) any later version.
 *
 * srsRAN is distributed in the hope that it will be useful,
 * but WITHOUT ANY WARRANTY; without even the implied warranty of
 * MERCHANTABILITY or FITNESS FOR A PARTICULAR PURPOSE.  See the
 * GNU Affero General Public License for more details.
 *
 * A copy of the GNU Affero General Public License can be found in
 * the LICENSE file in the top-level directory of this distribution
 * and at http://www.gnu.org/licenses/.
 *
 */

#include "rlc_rx_tm_entity.h"

#ifdef JBPF_ENABLED
#include "jbpf_srsran_hooks.h"
#endif

using namespace srsran;

rlc_rx_tm_entity::rlc_rx_tm_entity(gnb_du_id_t                       gnb_du_id_,
                                   du_ue_index_t                     ue_index_,
                                   rb_id_t                           rb_id_,
                                   const rlc_rx_tm_config&           config,
                                   rlc_rx_upper_layer_data_notifier& upper_dn_,
                                   rlc_bearer_metrics_collector&     metrics_coll_,
                                   rlc_pcap&                         pcap_,
                                   task_executor&                    ue_executor,
                                   timer_manager&                    timers) :
<<<<<<< HEAD
  rlc_rx_entity(gnb_du_id_, ue_index_, rb_id_, upper_dn_, metrics_agg_, pcap_, ue_executor, timers),
=======
  rlc_rx_entity(gnb_du_id, ue_index, rb_id, upper_dn_, metrics_coll_, pcap_, ue_executor, timers),
>>>>>>> d90cd4e2
  cfg(config),
  pcap_context(ue_index, rb_id_, /* is_uplink */ true)
{
  metrics.metrics_set_mode(rlc_mode::tm);
  logger.log_info("RLC TM created. {}", cfg);
}

void rlc_rx_tm_entity::handle_pdu(byte_buffer_slice buf)
{
  size_t pdu_len = buf.length();
  metrics.metrics_add_pdus(1, pdu_len);

  pcap.push_pdu(pcap_context, buf);

  expected<byte_buffer_chain> sdu = byte_buffer_chain::create(std::move(buf));
  if (!sdu) {
    logger.log_error("Dropped SDU, failed to create SDU buffer. sdu_len={}", pdu_len);
    metrics.metrics_add_lost_pdus(1);
    return;
  }

#ifdef JBPF_ENABLED
      {
        int rb_id_value = rb_id.is_srb() ? srb_id_to_uint(rb_id.get_srb_id()) 
                                        : drb_id_to_uint(rb_id.get_drb_id());
        struct jbpf_rlc_ctx_info ctx_info = {0, (uint64_t)gnb_du_id, ue_index, rb_id.is_srb(), 
          (uint8_t)rb_id_value, JBPF_RLC_MODE_TM};
        hook_rlc_ul_sdu_delivered(&ctx_info, 0, 0, sdu.value().length());
      }
#endif

  logger.log_info(sdu.value().begin(), sdu.value().end(), "RX SDU. sdu_len={}", sdu.value().length());
  metrics.metrics_add_sdus(1, sdu.value().length());
  upper_dn.on_new_sdu(std::move(sdu.value()));
}<|MERGE_RESOLUTION|>--- conflicted
+++ resolved
@@ -37,11 +37,7 @@
                                    rlc_pcap&                         pcap_,
                                    task_executor&                    ue_executor,
                                    timer_manager&                    timers) :
-<<<<<<< HEAD
-  rlc_rx_entity(gnb_du_id_, ue_index_, rb_id_, upper_dn_, metrics_agg_, pcap_, ue_executor, timers),
-=======
-  rlc_rx_entity(gnb_du_id, ue_index, rb_id, upper_dn_, metrics_coll_, pcap_, ue_executor, timers),
->>>>>>> d90cd4e2
+  rlc_rx_entity(gnb_du_id_, ue_index_, rb_id_, upper_dn_, metrics_coll_, pcap_, ue_executor, timers),
   cfg(config),
   pcap_context(ue_index, rb_id_, /* is_uplink */ true)
 {
