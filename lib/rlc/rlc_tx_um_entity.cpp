--- conflicted
+++ resolved
@@ -68,13 +68,8 @@
   srsran_assert(config.pdcp_sn_len == pdcp_sn_size::size12bits || config.pdcp_sn_len == pdcp_sn_size::size18bits,
                 "Cannot create RLC TX AM, unsupported pdcp_sn_len={}. du={} ue={} {}",
                 config.pdcp_sn_len,
-<<<<<<< HEAD
-                du_id_,
-                ue_index_,
-=======
-                fmt::underlying(du_id),
-                fmt::underlying(ue_index),
->>>>>>> d90cd4e2
+                fmt::underlying(du_id_),
+                fmt::underlying(ue_index_),
                 rb_id);
 
   logger.log_info("RLC UM configured. {}", cfg);
@@ -247,7 +242,6 @@
 
   // Release SDU if needed
   if (header.si == rlc_si_field::full_sdu || header.si == rlc_si_field::last_segment) {
-<<<<<<< HEAD
 
 #ifdef JBPF_ENABLED
     {
@@ -259,8 +253,6 @@
     }
 #endif
 
-    sdu.buf.clear();
-=======
     // Recycle SDU buffer in non real-time UE executor
     auto release_sdu_func = TRACE_TASK([sdu = std::move(sdu.buf)]() mutable {
       // leaving this scope will implicitly delete the SDU
@@ -269,7 +261,6 @@
       logger.log_warning("Cannot release transmitted SDU in UE executor. Releasing from pcell executor.");
       sdu.buf.clear();
     }
->>>>>>> d90cd4e2
     next_so = 0;
     if (metrics_low.is_enabled()) {
       auto sdu_latency =
