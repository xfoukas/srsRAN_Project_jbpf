/*
 *
 * Copyright 2021-2025 Software Radio Systems Limited
 *
 * This file is part of srsRAN.
 *
 * srsRAN is free software: you can redistribute it and/or modify
 * it under the terms of the GNU Affero General Public License as
 * published by the Free Software Foundation, either version 3 of
 * the License, or (at your option) any later version.
 *
 * srsRAN is distributed in the hope that it will be useful,
 * but WITHOUT ANY WARRANTY; without even the implied warranty of
 * MERCHANTABILITY or FITNESS FOR A PARTICULAR PURPOSE.  See the
 * GNU Affero General Public License for more details.
 *
 * A copy of the GNU Affero General Public License can be found in
 * the LICENSE file in the top-level directory of this distribution
 * and at http://www.gnu.org/licenses/.
 *
 */

#include "rlc_rx_am_entity.h"
#include "srsran/adt/scope_exit.h"
#include "srsran/instrumentation/traces/up_traces.h"

#ifdef JBPF_ENABLED
#include "jbpf_srsran_hooks.h"
DEFINE_JBPF_HOOK(rlc_ul_rx_pdu);
DEFINE_JBPF_HOOK(rlc_ul_sdu_recv_started);
DEFINE_JBPF_HOOK(rlc_ul_sdu_delivered);
#endif


using namespace srsran;

rlc_rx_am_entity::rlc_rx_am_entity(gnb_du_id_t                       gnb_du_id_,
                                   du_ue_index_t                     ue_index_,
                                   rb_id_t                           rb_id_,
                                   const rlc_rx_am_config&           config,
                                   rlc_rx_upper_layer_data_notifier& upper_dn_,
                                   rlc_bearer_metrics_collector&     metrics_coll_,
                                   rlc_pcap&                         pcap_,
                                   task_executor&                    ue_executor_,
                                   timer_manager&                    timers) :
<<<<<<< HEAD
  rlc_rx_entity(gnb_du_id_, ue_index_, rb_id_, upper_dn_, metrics_agg_, pcap_, ue_executor_, timers),
=======
  rlc_rx_entity(gnb_du_id, ue_index, rb_id, upper_dn_, metrics_coll_, pcap_, ue_executor_, timers),
>>>>>>> d90cd4e2
  cfg(config),
  mod(cardinality(to_number(cfg.sn_field_length))),
  am_window_size(window_size(to_number(cfg.sn_field_length))),
  rx_window(logger, window_size(to_number(cfg.sn_field_length))),
  status_buf({rlc_am_status_pdu(cfg.sn_field_length),
              rlc_am_status_pdu(cfg.sn_field_length),
              rlc_am_status_pdu(cfg.sn_field_length)}),
  status_prohibit_timer(ue_timer_factory.create_timer()),
  reassembly_timer(ue_timer_factory.create_timer()),
  ue_executor(ue_executor_),
  pcap_context(ue_index_, rb_id_, config)
{
  metrics.metrics_set_mode(rlc_mode::am);

  // check status_prohibit_timer
  srsran_assert(status_prohibit_timer.is_valid(), "Cannot create RLC RX AM, status_prohibit_timer not configured.");
  // check reassembly_timer
  srsran_assert(reassembly_timer.is_valid(), "Cannot create RLC RX AM, reassembly_timer not configured.");

  // configure status_prohibit_timer
  if (cfg.t_status_prohibit > 0) {
    status_prohibit_timer.set(std::chrono::milliseconds{cfg.t_status_prohibit},
                              [this](timer_id_t tid) { on_expired_status_prohibit_timer(); });
  }

  // configure reassembly_timer
  if (cfg.t_reassembly > 0) {
    reassembly_timer.set(std::chrono::milliseconds{cfg.t_reassembly},
                         [this](timer_id_t tid) { on_expired_reassembly_timer(); });
  }

  // configure status report limits
  if (cfg.max_sn_per_status.has_value()) {
    uint32_t max_sn_per_status = cfg.max_sn_per_status.value();
    srsran_assert(max_sn_per_status <= window_size(to_number(cfg.sn_field_length)),
                  "Cannot create RLC RX AM, max_sn_per_status exceeds window_size. {}",
                  cfg);
    srsran_assert(max_sn_per_status > 0, "Cannot create RLC RX AM, max_sn_per_status must not be zero. {}", cfg);
    max_nof_sn_per_status_report = max_sn_per_status;
  } else {
    max_nof_sn_per_status_report = window_size(to_number(cfg.sn_field_length));
  }

  // initialize cached status report
  if (!std::atomic<rlc_am_status_pdu*>::is_always_lock_free) {
    logger.log_error("The status PDU exchange is not lock free. TX real-time performance can be impaired.");
  }
  rlc_am_status_pdu& init_status_for_exchange = *status_for_exchange.load(std::memory_order_relaxed);
  init_status_for_exchange.ack_sn             = st.rx_next_highest;
  status_report_size.store(init_status_for_exchange.get_packed_size(), std::memory_order_relaxed);

  logger.log_info("RLC AM configured. {}", cfg);
}

// Interfaces for lower layers
void rlc_rx_am_entity::handle_pdu(byte_buffer_slice buf)
{
  trace_point rx_tp = up_tracer.now();
  metrics.metrics_add_pdus(1, buf.length());
  if (buf.empty()) {
    logger.log_warning("Dropped empty PDU.");
    return;
  }

  pcap.push_pdu(pcap_context, buf);

  if (rlc_am_status_pdu::is_control_pdu(buf.view())) {
    metrics.metrics_add_ctrl_pdus(1, buf.length());
    handle_control_pdu(std::move(buf));
  } else {
    handle_data_pdu(std::move(buf));
  }
  up_tracer << trace_event{"rlc_rx_pdu", rx_tp};
}

void rlc_rx_am_entity::handle_control_pdu(byte_buffer_slice buf)
{
  logger.log_debug(buf.begin(), buf.end(), "RX control PDU. pdu_len={}", buf.length());
  rlc_am_status_pdu status_pdu(cfg.sn_field_length);
  if (status_pdu.unpack(buf.view())) {
    logger.log_info("RX status PDU. {}", status_pdu);
    status_handler->on_status_pdu(std::move(status_pdu));
  } else {
    logger.log_warning(buf.begin(), buf.end(), "Failed to unpack control PDU. pdu_len={}", buf.length());
  }
}

void rlc_rx_am_entity::handle_data_pdu(byte_buffer_slice buf)
{
  bool status_changed   = false;
  bool status_requested = false;
  auto on_function_exit = make_scope_exit([&]() {
    logger.log_debug(
        "Post-processing for AMD PDU: status_changed={} status_requested={}", status_changed, status_requested);
    if (status_changed || status_requested) {
      refresh_status_report();
    }
    if (status_requested) {
      do_status.store(true, std::memory_order_relaxed);
    }
    if (status_changed || status_requested) {
      notify_status_report_changed();
    }
  });

  rlc_am_pdu_header header = {};
  if (not rlc_am_read_data_pdu_header(buf.view(), cfg.sn_field_length, &header)) {
    logger.log_warning(buf.begin(), buf.end(), "RX PDU with malformed header. pdu_len={}", buf.length());
    metrics.metrics_add_malformed_pdus(1);
    return;
  }
  logger.log_info(buf.begin(), buf.end(), "RX PDU. pdu_len={} {}", buf.length(), header);

  // length check: there must be at least one payload byte
  size_t header_len = header.get_packed_size();
  if (buf.length() <= header_len) {
    logger.log_warning("Dropped malformed PDU without payload. pdu_len={} header_len={}", buf.length(), header_len);
    return;
  }
  // strip header, extract payload
  byte_buffer_slice payload = buf.make_slice(header_len, buf.length() - header_len);

  // Store the poll bit for later evaluation on_function_exit.
  // We do this before checking if the PDU is inside the RX window,
  // as the RX window may have advanced without the TX having received the ACKs.
  // This can cause a data stall, whereby the TX keeps retransmiting
  // a PDU outside of the RX window.
  // Also, we do this before discarding duplicate SDUs/SDU segments
  // because t-PollRetransmit may transmit a PDU that was already
  // received.
  if (header.p != 0U) {
    logger.log_debug("Status report requested via polling bit.");
    status_requested = true;
  }

  // Check whether PDU SN is within RX Window
  if (!inside_rx_window(header.sn)) {
    logger.log_debug("Discarded PDU outside the RX window [{}:{}]. sn={}",
                     st.rx_next,
                     (st.rx_next + am_window_size) % mod,
                     header.sn);
    return;
  }

  // Section 5.2.3.2.2, discard duplicate PDUs
  if (rx_window.has_sn(header.sn) && rx_window[header.sn].fully_received) {
    logger.log_debug("Discarded PDU duplicate. sn={}", header.sn);
    return;
  }

  // Write to rx window either full SDU or SDU segment
  if (header.si == rlc_si_field::full_sdu) {
    status_changed = handle_full_data_sdu(header, std::move(payload));
  } else {
    status_changed = handle_segment_data_sdu(header, std::move(payload));
  }

  // Log state
  log_state(srslog::basic_levels::debug);

  // 5.2.3.2.3 Actions when an AMD PDU is placed in the reception buffer
  /*
   * - if x >= RX_Next_Highest
   *   - update RX_Next_Highest to x+ 1.
   */
  if (rx_mod_base(header.sn) >= rx_mod_base(st.rx_next_highest)) {
    st.rx_next_highest = (header.sn + 1) % mod;
    logger.log_debug("Updated rx_next_highest={}.", st.rx_next_highest);
  }

  /*
   * - if all bytes of the RLC SDU with SN = x are received:
   */
  if (rx_window.has_sn(header.sn) && rx_window[header.sn].fully_received) {
    /*
     * - reassemble the RLC SDU from AMD PDU(s) with SN = x, remove RLC headers when doing so and deliver
     *   the reassembled RLC SDU to upper layer;
     */
    rlc_rx_am_sdu_info&         sdu_info = rx_window[header.sn];
    expected<byte_buffer_chain> sdu      = reassemble_sdu(sdu_info, header.sn);
    if (!sdu) {
      logger.log_error("Dropped SDU, failed to reassemble. sn={}", header.sn);
      metrics.metrics_add_lost_pdus(1);
      // Do not pass empty SDU to upper layers and continue as normal to maintain state
    } else {
      logger.log_info("RX SDU. sn={} sdu_len={}", header.sn, sdu.value().length());
      metrics.metrics_add_sdus(1, sdu.value().length());
      auto latency = std::chrono::duration_cast<std::chrono::nanoseconds>(std::chrono::steady_clock::now() -
                                                                          sdu_info.time_of_arrival);

#ifdef JBPF_ENABLED
      {
        int rb_id_value = rb_id.is_srb() ? srb_id_to_uint(rb_id.get_srb_id()) 
                                        : drb_id_to_uint(rb_id.get_drb_id());
        struct jbpf_rlc_ctx_info ctx_info = {0, (uint64_t)gnb_du_id, ue_index, rb_id.is_srb(), 
          (uint8_t)rb_id_value, JBPF_RLC_MODE_AM};
        hook_rlc_ul_sdu_delivered(&ctx_info, header.sn, rx_window->size(), sdu.value().length());
      }
#endif

      metrics.metrics_add_sdu_latency(latency.count() / 1000);
      upper_dn.on_new_sdu(std::move(sdu.value()));
    }
    // Release all buffers of sdu_data; keep "fully_received == true" for correct construction of status report
    sdu_info.sdu_data = {};

    /*
     * - if x = RX_Highest_Status,
     *   - update RX_Highest_Status to the SN of the first RLC SDU with SN > current RX_Highest_Status for which not
     * all bytes have been received.
     */
    if (rx_mod_base(header.sn) == rx_mod_base(st.rx_highest_status)) {
      uint32_t sn_upd = 0;
      for (sn_upd = (st.rx_highest_status + 1) % mod; rx_mod_base(sn_upd) < rx_mod_base(st.rx_next_highest);
           sn_upd = (sn_upd + 1) % mod) {
        if (rx_window.has_sn(sn_upd)) {
          if (not rx_window[sn_upd].fully_received) {
            break; // first SDU not fully received
          }
        } else {
          break; // first SDU not fully received
        }
      }
      // Update to the SN of the first SDU with missing bytes.
      // If it not exists, update to the end of the rx_window.
      st.rx_highest_status = sn_upd;
      logger.log_debug("Updated rx_highest_status={}.", st.rx_highest_status);
    }
    /*
     * - if x = RX_Next:
     *   - update RX_Next to the SN of the first RLC SDU with SN > current RX_Next for which not all bytes
     *     have been received.
     */
    if (rx_mod_base(header.sn) == rx_mod_base(st.rx_next)) {
      uint32_t sn_upd = 0;
      // move rx_next forward and remove all fully received SDUs from rx_window
      for (sn_upd = (st.rx_next) % mod; rx_mod_base(sn_upd) < rx_mod_base(st.rx_next_highest);
           sn_upd = (sn_upd + 1) % mod) {
        if (rx_window.has_sn(sn_upd)) {
          if (not rx_window[sn_upd].fully_received) {
            break; // first SDU not fully received
          }

          // RX_Next serves as the lower edge of the receiving window
          // As such, we remove any SDU from the window if we update this value
          rx_window.remove_sn(sn_upd);
        } else {
          break; // first SDU not fully received
        }
      }
      // Update to the SN of the first SDU with missing bytes.
      // If it not exists, update to the end of the rx_window.
      st.rx_next = sn_upd;
      logger.log_debug("Updated rx_next={}.", st.rx_next);
    }
  }

  if (reassembly_timer.is_running()) {
    // if t-Reassembly is running:
    /*
     * - if RX_Next_Status_Trigger = RX_Next; or
     * - if RX_Next_Status_Trigger = RX_Next + 1 and there is no missing byte segment of the SDU associated with
     *   SN = RX_Next before the last byte of all received segments of this SDU; or
     * - if RX_Next_Status_Trigger falls outside of the receiving window and RX_Next_Status_Trigger is not equal
     *   to RX_Next + AM_Window_Size:
     * - stop and reset t-Reassembly.
     */
    bool stop_reassembly_timer = false;
    if (st.rx_next_status_trigger == st.rx_next) {
      stop_reassembly_timer = true;
    }
    if (rx_mod_base(st.rx_next_status_trigger) == rx_mod_base(st.rx_next + 1)) {
      if (not rx_window[st.rx_next].has_gap) {
        stop_reassembly_timer = true;
      }
    }
    if (not inside_rx_window(st.rx_next_status_trigger)) {
      stop_reassembly_timer = true;
    }
    if (stop_reassembly_timer) {
      reassembly_timer.stop();
      logger.log_debug("Stopped reassembly timer.");
    }
  }

  if (not reassembly_timer.is_running()) {
    // if t-Reassembly is not running (includes the case t-Reassembly is stopped due to actions above):
    /*
     * - if RX_Next_Highest> RX_Next +1; or
     * - if RX_Next_Highest = RX_Next + 1 and there is at least one missing byte segment of the SDU associated
     *   with SN = RX_Next before the last byte of all received segments of this SDU:
     *   - start t-Reassembly;
     *   - set RX_Next_Status_Trigger to RX_Next_Highest.
     */
    bool restart_reassembly_timer = false;
    if (rx_mod_base(st.rx_next_highest) > rx_mod_base(st.rx_next + 1)) {
      restart_reassembly_timer = true;
    }
    if (rx_mod_base(st.rx_next_highest) == rx_mod_base(st.rx_next + 1)) {
      if (rx_window.has_sn(st.rx_next) && rx_window[st.rx_next].has_gap) {
        restart_reassembly_timer = true;
      }
    }
    if (restart_reassembly_timer) {
      reassembly_timer.run();
      st.rx_next_status_trigger = st.rx_next_highest;
      logger.log_debug("Started reassembly timer, updated rx_next_status_trigger={}.", st.rx_next_status_trigger);
    }
  }

#ifdef JBPF_ENABLED
  {
    int rb_id_value = rb_id.is_srb() ? srb_id_to_uint(rb_id.get_srb_id()) 
                                    : drb_id_to_uint(rb_id.get_drb_id());
    struct jbpf_rlc_ctx_info ctx_info = {0, (uint64_t)gnb_du_id, ue_index, rb_id.is_srb(), 
      (uint8_t)rb_id_value, JBPF_RLC_MODE_AM};
    hook_rlc_ul_rx_pdu(&ctx_info, JBPF_RLC_PDUTYPE_DATA, (uint32_t)buf.length(), rx_window->size());
  }
#endif
}

bool rlc_rx_am_entity::handle_full_data_sdu(const rlc_am_pdu_header& header, byte_buffer_slice payload)
{
  if (header.si != rlc_si_field::full_sdu) {
    logger.log_error("Called {} with SDU segment. payload_len={} {}", __FUNCTION__, payload.length(), header);
    return false;
  }

  // Log full SDU reception
  logger.log_debug("RX SDU. payload_len={} {}", payload.length(), header);

  // Add new SN to RX window if no segments have been received yet
  rlc_rx_am_sdu_info& rx_sdu = rx_window.has_sn(header.sn) ? rx_window[header.sn] : ([&]() -> rlc_rx_am_sdu_info& {
    rlc_rx_am_sdu_info& sdu = rx_window.add_sn(header.sn);
    sdu.time_of_arrival     = std::chrono::steady_clock::now();
    return sdu;
  })();

#ifdef JBPF_ENABLED
  {
    int rb_id_value = rb_id.is_srb() ? srb_id_to_uint(rb_id.get_srb_id()) 
                                    : drb_id_to_uint(rb_id.get_drb_id());
    struct jbpf_rlc_ctx_info ctx_info = {0, (uint64_t)gnb_du_id, ue_index, rb_id.is_srb(), 
      (uint8_t)rb_id_value, JBPF_RLC_MODE_AM};
    hook_rlc_ul_sdu_recv_started(&ctx_info, header.sn, rx_window->size());
  }
#endif

  // Store the full SDU and flag it as complete.
  rx_sdu.sdu_data       = std::move(payload);
  rx_sdu.fully_received = true;
  rx_sdu.has_gap        = false;
  return true;
}

bool rlc_rx_am_entity::handle_segment_data_sdu(const rlc_am_pdu_header& header, byte_buffer_slice payload)
{
  if (header.si == rlc_si_field::full_sdu) {
    logger.log_error("Called {} with full SDU. payload_len={} {}", __FUNCTION__, payload.length(), header);
    return false;
  }

  // Log SDU segment reception
  logger.log_debug("RX SDU segment. payload_len={} {}", payload.length(), header);

  // Add new SN to RX window if no segments have been received yet
  rlc_rx_am_sdu_info& rx_sdu = rx_window.has_sn(header.sn) ? rx_window[header.sn] : ([&]() -> rlc_rx_am_sdu_info& {
    rlc_rx_am_sdu_info& sdu = rx_window.add_sn(header.sn);
    sdu.time_of_arrival     = std::chrono::steady_clock::now();
    return sdu;
  })();

#ifdef JBPF_ENABLED
  {
    int rb_id_value = rb_id.is_srb() ? srb_id_to_uint(rb_id.get_srb_id()) 
                                    : drb_id_to_uint(rb_id.get_drb_id());
    struct jbpf_rlc_ctx_info ctx_info = {0, (uint64_t)gnb_du_id, ue_index, rb_id.is_srb(), 
      (uint8_t)rb_id_value, JBPF_RLC_MODE_AM};
    hook_rlc_ul_sdu_recv_started(&ctx_info, header.sn, rx_window->size());
  }
#endif

  // Create SDU segment, to be stored later
  rlc_rx_am_sdu_segment segment = {};
  segment.si                    = header.si;
  segment.so                    = header.so;
  segment.payload               = std::move(payload);

  // Store SDU segment. Sort by SO and check for duplicate bytes.
  bool stored = store_segment(rx_sdu, std::move(segment));

  // Check whether all segments have been received
  update_segment_inventory(rx_sdu);
  return stored;
}

bool rlc_rx_am_entity::store_segment(rlc_rx_am_sdu_info& sdu_info, rlc_rx_am_sdu_segment new_segment)
{
  // Section 5.2.3.2.2, discard segments with overlapping bytes

  if (!std::holds_alternative<rlc_rx_am_sdu_info::segment_set_t>(sdu_info.sdu_data)) {
    // put an empty set
    sdu_info.sdu_data = rlc_rx_am_sdu_info::segment_set_t{};
  }
  rlc_rx_am_sdu_info::segment_set_t& segments    = std::get<rlc_rx_am_sdu_info::segment_set_t>(sdu_info.sdu_data);
  auto                               cur_segment = segments.begin();
  while (cur_segment != segments.end()) {
    uint32_t cur_last_byte = cur_segment->so + cur_segment->payload.length() - 1;
    uint32_t new_last_byte = new_segment.so + new_segment.payload.length() - 1;
    if (new_segment.so > cur_last_byte) {
      // new segment starts after the end of the current segment
      // cur: ...abcde
      // new:          ghij...
      // check next segment
      ++cur_segment;
      continue;
    }
    if (new_segment.so >= cur_segment->so) {
      // new segment starts within the current segment
      // cur: ...abcd...
      // new:     bcd...
      if (new_last_byte <= cur_last_byte) {
        // new segment ends before or at the end of the current segment
        // cur: ...abcdef
        // new:     bcde
        // discard new segment and return false
        return false;
      }
      // new segment ends after the end of the current segment
      // cur: ...abcdef
      // new:     bcdefghij...
      // trim new segment:
      // cur: ...abcdef
      // new':         ghij...
      new_segment.payload.advance(cur_last_byte + 1 - new_segment.so);
      new_segment.so = cur_last_byte + 1;
      // check next segment (it might overlap the new segment)
      // new':         ghij...
      // next:           ij...
      ++cur_segment;
      continue;
    }
    // new segment starts before current segment
    if (new_last_byte < cur_segment->so) {
      // new segment ends before the end of the current segment
      // cur:          ghij...
      // new: ...abcde
      // exit loop and insert new segment afterwards
      break;
    }
    // new segment ends within or after the current segment
    if (new_last_byte < cur_last_byte) {
      // new segment ends within current segment
      // cur:     bcdefghij...
      // new: ...abcdef
      // trim current segment
      // cur':         ghij...
      // new: ...abcdef
      rlc_rx_am_sdu_segment cut_segment{*cur_segment};
      cut_segment.payload.advance(new_last_byte + 1 - cur_segment->so);
      cut_segment.so = new_last_byte + 1;
      segments.erase(cur_segment++);
      // insert cut segment as close as possible before (next) current segment - this is faster than plain insert
      segments.insert(cur_segment, std::move(cut_segment));
      // exit loop and insert new segment afterwards
      break;
    }
    // new segment ends after the end of the current segment
    // cur:     bcde
    // new: ...abcdef...
    // remove current segment, check next segment
    segments.erase(cur_segment++);
  }
  // insert new segment as close as possible before current segment - this is faster than plain insert
  segments.insert(cur_segment, std::move(new_segment));
  return true;
}

void rlc_rx_am_entity::update_segment_inventory(rlc_rx_am_sdu_info& rx_sdu) const
{
  srsran_assert(std::holds_alternative<rlc_rx_am_sdu_info::segment_set_t>(rx_sdu.sdu_data),
                "Invalid sdu_data variant for update of segment inventory");
  rlc_rx_am_sdu_info::segment_set_t& segments = std::get<rlc_rx_am_sdu_info::segment_set_t>(rx_sdu.sdu_data);
  if (segments.empty()) {
    rx_sdu.fully_received = false;
    rx_sdu.has_gap        = false;
    return;
  }

  // Check for gaps and if all segments have been received
  uint32_t next_byte = 0;
  for (const rlc_rx_am_sdu_segment& segm : segments) {
    if (segm.so != next_byte) {
      // Found gap: set flags and return
      rx_sdu.has_gap        = true;
      rx_sdu.fully_received = false;
      return;
    }
    if (segm.si == rlc_si_field::last_segment) {
      // Reached last segment without any gaps: set flags and return
      rx_sdu.has_gap        = false;
      rx_sdu.fully_received = true;
      return;
    }
    next_byte += segm.payload.length();
  }
  // No gaps, but last segment not yet received
  rx_sdu.has_gap        = false;
  rx_sdu.fully_received = false;
}

expected<byte_buffer_chain> rlc_rx_am_entity::reassemble_sdu(rlc_rx_am_sdu_info& sdu_info, uint32_t sn)
{
  // Sanity check
  if (!sdu_info.fully_received) {
    logger.log_error("Cannot reassemble SDU not marked as fully_received. sn={} {}", sn, sdu_info);
    return make_unexpected(default_error_t{});
  }

  expected<byte_buffer_chain> sdu = byte_buffer_chain::create();
  if (!sdu) {
    logger.log_error("Failed to create SDU buffer. sn={} {}", sn, sdu_info);
    return make_unexpected(default_error_t{});
  }

  if (std::holds_alternative<byte_buffer_slice>(sdu_info.sdu_data)) {
    // Handling for full SDU
    byte_buffer_slice& payload = std::get<byte_buffer_slice>(sdu_info.sdu_data);
    if (!sdu.value().append(std::move(payload))) {
      logger.log_error("Failed to append segment in SDU buffer. sn={} {}", sn, sdu_info);
      return make_unexpected(default_error_t{});
    }
  } else if (std::holds_alternative<rlc_rx_am_sdu_info::segment_set_t>(sdu_info.sdu_data)) {
    rlc_rx_am_sdu_info::segment_set_t& segments = std::get<rlc_rx_am_sdu_info::segment_set_t>(sdu_info.sdu_data);
    for (const rlc_rx_am_sdu_segment& segm : segments) {
      logger.log_debug("Chaining segment. sn={} so={} len={}", sn, segm.so, segm.payload.length());
      if (!sdu.value().append(segm.payload.copy())) {
        logger.log_error("Failed to append segment in SDU buffer. sn={} so={} len={} {}",
                         sn,
                         segm.so,
                         segm.payload.length(),
                         sdu_info);
        return make_unexpected(default_error_t{});
      }
    }
    logger.log_debug("Assembled SDU from segments. sn={} sdu_len={}", sn, sdu.value().length());
  } else {
    logger.log_error("Unhandled variant of sdu_data. sn={} {}", sn, sdu_info);
  }

  return sdu;
}

void rlc_rx_am_entity::refresh_status_report()
{
  status_owned_by_writer->reset();
  /*
   * - for the RLC SDUs with SN such that RX_Next <= SN < RX_Highest_Status that has not been completely
   *   received yet, in increasing SN order of RLC SDUs and increasing byte segment order within RLC SDUs,
   *   starting with SN = RX_Next up to the point where the resulting STATUS PDU still fits to the total size of RLC
   *   PDU(s) indicated by lower layer:
   */
  uint32_t stop_sn = st.rx_highest_status;
  // Restrict execution time by limiting the number of visited SNs in the RX window
  if (rx_mod_base(st.rx_highest_status) > rx_mod_base((st.rx_next + max_nof_sn_per_status_report) % mod)) {
    stop_sn = (st.rx_next + max_nof_sn_per_status_report) % mod;
  }
  logger.log_debug(
      "Generating status PDU. rx_next={} rx_highest_status={} stop_sn={}", st.rx_next, st.rx_highest_status, stop_sn);
  for (uint32_t i = st.rx_next; rx_mod_base(i) < rx_mod_base(stop_sn); i = (i + 1) % mod) {
    if ((rx_window.has_sn(i) && rx_window[i].fully_received)) {
      logger.log_debug("SDU complete. sn={}", i);
    } else {
      if (not rx_window.has_sn(i)) {
        // No segment received, NACK the whole SDU
        rlc_am_status_nack nack;
        nack.nack_sn = i;
        nack.has_so  = false;
        logger.log_debug("Adding nack={}.", nack);
        status_owned_by_writer->push_nack(nack);
      } else if (not rx_window[i].fully_received) {
        srsran_assert(std::holds_alternative<rlc_rx_am_sdu_info::segment_set_t>(rx_window[i].sdu_data),
                      "Invalid sdu_data variant of incomplete SDU in rx_window. sn={}",
                      i);
        rlc_rx_am_sdu_info::segment_set_t& segments =
            std::get<rlc_rx_am_sdu_info::segment_set_t>(rx_window[i].sdu_data);
        // Some segments were received, but not all.
        // NACK non consecutive missing bytes
        uint32_t last_so           = 0;
        bool     have_last_segment = false;
        for (auto segm = segments.begin(); segm != segments.end(); segm++) {
          if (segm->so != last_so) {
            // Some bytes were not received
            rlc_am_status_nack nack;
            nack.nack_sn  = i;
            nack.has_so   = true;
            nack.so_start = last_so;
            nack.so_end   = segm->so - 1; // set to last missing byte
            logger.log_debug("Adding nack={}.", nack);
            status_owned_by_writer->push_nack(nack);

            // Sanity check
            if (nack.so_start > nack.so_end) {
              // Print segment list
              for (auto segm_it = segments.begin(); segm_it != segments.end(); segm_it++) {
                logger.log_error("Segment: so={} len={}", segm_it->so, segm_it->payload.length());
              }
              logger.log_error("Invalid segment offsets in nack={} for segment so={}.", nack, segm->so);
              srsran_assert(nack.so_start <= nack.so_end,
                            "Invalid segment offsets in nack={} for segment so={}.",
                            nack,
                            segm->so);
            }
          }
          if (segm->si == rlc_si_field::last_segment) {
            have_last_segment = true;
          }
          last_so = segm->so + segm->payload.length();
        } // Segment loop

        // Check for last segment
        if (not have_last_segment) {
          rlc_am_status_nack nack;
          nack.nack_sn  = i;
          nack.has_so   = true;
          nack.so_start = last_so;
          nack.so_end   = rlc_am_status_nack::so_end_of_sdu;
          logger.log_debug("Adding nack={}.", nack);
          status_owned_by_writer->push_nack(nack);
          // Sanity check
          srsran_assert(nack.so_start <= nack.so_end, "Invalid segment offsets in nack={}.", nack);
        }
      }
    }
  } // NACK loop

  /*
   * - set the ACK_SN to the SN of the next not received RLC SDU which is not
   * indicated as missing in the resulting STATUS PDU.
   */
  status_owned_by_writer->ack_sn = stop_sn;
  logger.log_debug("Refreshed status_report. {}", *status_owned_by_writer);
  store_status_report();
}

void rlc_rx_am_entity::store_status_report()
{
  // Minor inacurracy between status_report_size and status_for_exchange is tolerated here
  uint32_t latest_status_report_size = status_owned_by_writer->get_packed_size();
  status_owned_by_writer             = status_for_exchange.exchange(status_owned_by_writer, std::memory_order_release);
  status_report_size.store(latest_status_report_size, std::memory_order_release);
}

rlc_am_status_pdu& rlc_rx_am_entity::get_status_pdu()
{
  do_status.store(false, std::memory_order_relaxed);
  if (status_prohibit_timer.is_valid() && cfg.t_status_prohibit > 0) {
    if (not ue_executor.defer(TRACE_TASK([&]() { status_prohibit_timer.run(); }))) {
      logger.log_error("Unable to start prohibit timer");
    }
    status_prohibit_timer_is_running.store(true, std::memory_order_relaxed);
  }
  status_owned_by_reader = status_for_exchange.exchange(status_owned_by_reader, std::memory_order_acquire);
  return *status_owned_by_reader;
}

uint32_t rlc_rx_am_entity::get_status_pdu_length()
{
  return status_report_size.load(std::memory_order_acquire);
}

bool rlc_rx_am_entity::status_report_required()
{
  return do_status.load(std::memory_order_relaxed) &&
         not status_prohibit_timer_is_running.load(std::memory_order_relaxed);
}

void rlc_rx_am_entity::notify_status_report_changed()
{
  if (status_report_required()) {
    logger.log_debug("Notifying TX that status report has changed.");
    status_notifier->on_status_report_changed();
  }
}

/*
 * Timer handling functions
 */

void rlc_rx_am_entity::on_expired_status_prohibit_timer()
{
  logger.log_debug("Status prohibit timer expired after {}ms.", status_prohibit_timer.duration().count());

  status_prohibit_timer_is_running.store(false, std::memory_order_relaxed);
  notify_status_report_changed();
}

void rlc_rx_am_entity::on_expired_reassembly_timer()
{
  // Reassembly
  logger.log_debug("Reassembly timer expired after {}ms.", reassembly_timer.duration().count());
  // Check if timer has been restarted by the PDU handling routine between expiration and execution of this handler.
  if (reassembly_timer.is_running()) {
    logger.log_info("Reassembly timer has been already restarted. Skipping outdated event. {}", st);
    return;
  }
  if (not valid_ack_sn(st.rx_next_status_trigger)) {
    logger.log_info("rx_next_status_trigger is outside RX window. Skipping outdated event. {}", st);
    return;
  }
  /*
   * 5.2.3.2.4 Actions when t-Reassembly expires:
   * - update RX_Highest_Status to the SN of the first RLC SDU with SN >= RX_Next_Status_Trigger for which not
   *   all bytes have been received;
   * - if RX_Next_Highest> RX_Highest_Status +1: or
   * - if RX_Next_Highest = RX_Highest_Status + 1 and there is at least one missing byte segment of the SDU
   *   associated with SN = RX_Highest_Status before the last byte of all received segments of this SDU:
   *   - start t-Reassembly;
   *   - set RX_Next_Status_Trigger to RX_Next_Highest.
   */
  uint32_t sn_upd = st.rx_next_status_trigger;
  for (; rx_mod_base(sn_upd) < rx_mod_base(st.rx_next_highest); sn_upd = (sn_upd + 1) % mod) {
    if (not rx_window.has_sn(sn_upd) || (rx_window.has_sn(sn_upd) && not rx_window[sn_upd].fully_received)) {
      break;
    }
  }
  if (not valid_ack_sn(sn_upd)) {
    logger.log_error("Invalid rx_highest_status={} outside RX window. {}", sn_upd, st);
  }
  srsran_assert(valid_ack_sn(sn_upd), "Error: rx_highest_status={} outside RX window. {}", sn_upd, st);
  st.rx_highest_status = sn_upd;

  bool restart_reassembly_timer = false;
  if (rx_mod_base(st.rx_next_highest) > rx_mod_base(st.rx_highest_status + 1)) {
    restart_reassembly_timer = true;
  }
  if (rx_mod_base(st.rx_next_highest) == rx_mod_base(st.rx_highest_status + 1)) {
    if (rx_window.has_sn(st.rx_highest_status) && rx_window[st.rx_highest_status].has_gap) {
      restart_reassembly_timer = true;
    }
  }
  if (restart_reassembly_timer) {
    reassembly_timer.run();
    st.rx_next_status_trigger = st.rx_next_highest;
    logger.log_debug("Restarted t-Reassmebly. {}", st);
  }

  /* 5.3.4 Status reporting:
   * - The receiving side of an AM RLC entity shall trigger a STATUS report when t-Reassembly expires.
   *   NOTE 2: The expiry of t-Reassembly triggers both RX_Highest_Status to be updated and a STATUS report to be
   *   triggered, but the STATUS report shall be triggered after RX_Highest_Status is updated.
   */
  refresh_status_report();
  do_status.store(true, std::memory_order_relaxed);
  notify_status_report_changed();

  log_state(srslog::basic_levels::debug);
  logger.log_debug("RX window state: nof_sdus={}", rx_window.size());
}<|MERGE_RESOLUTION|>--- conflicted
+++ resolved
@@ -43,11 +43,7 @@
                                    rlc_pcap&                         pcap_,
                                    task_executor&                    ue_executor_,
                                    timer_manager&                    timers) :
-<<<<<<< HEAD
-  rlc_rx_entity(gnb_du_id_, ue_index_, rb_id_, upper_dn_, metrics_agg_, pcap_, ue_executor_, timers),
-=======
-  rlc_rx_entity(gnb_du_id, ue_index, rb_id, upper_dn_, metrics_coll_, pcap_, ue_executor_, timers),
->>>>>>> d90cd4e2
+  rlc_rx_entity(gnb_du_id_, ue_index_, rb_id_, upper_dn_, metrics_coll_, pcap_, ue_executor_, timers),
   cfg(config),
   mod(cardinality(to_number(cfg.sn_field_length))),
   am_window_size(window_size(to_number(cfg.sn_field_length))),
