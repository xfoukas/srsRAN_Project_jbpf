--- conflicted
+++ resolved
@@ -61,11 +61,10 @@
       sdu_queue.get_state().n_bytes};                           \
   jbpf_ctx.u.am_tx.window_info = {                                \
       true, \
-      (uint32_t)tx_window->size(), \
+      (uint32_t)tx_window.size(), \
       tx_window_bytes};      \
   hook_fn(&jbpf_ctx, ##__VA_ARGS__); \
 }
-
 #endif
 
 using namespace srsran;
@@ -106,7 +105,7 @@
   is_poll_retransmit_timer_expired(false),
   pcell_executor(pcell_executor_),
   ue_executor(ue_executor_),
-  pcap_context(ue_index_, rb_id_, config)
+  pcap_context(ue_index, rb_id_, config)
 {
   metrics_low.metrics_set_mode(rlc_mode::am);
 
@@ -114,8 +113,8 @@
   srsran_assert(config.pdcp_sn_len == pdcp_sn_size::size12bits || config.pdcp_sn_len == pdcp_sn_size::size18bits,
                 "Cannot create RLC TX AM, unsupported pdcp_sn_len={}. du={} ue={} {}",
                 config.pdcp_sn_len,
-                fmt::underlying(gnb_du_id_),
-                fmt::underlying(ue_index_),
+                fmt::underlying(gnb_du_id),
+                fmt::underlying(ue_index),
                 rb_id_);
 
   // check timer t_poll_retransmission timer
@@ -132,7 +131,7 @@
 
 #ifdef JBPF_ENABLED
   CALL_JBPF_HOOK(hook_rlc_dl_creation);
-#endif
+#endif  
 }
 
 // TS 38.322 v16.2.0 Sec. 5.2.3.1
@@ -161,20 +160,21 @@
                     sdu.is_retx,
                     sdu_queue.get_state());
     metrics_high.metrics_add_sdus(1, sdu_length);
+#ifdef JBPF_ENABLED
+  CALL_JBPF_HOOK(hook_rlc_dl_new_sdu, sdu_length, sdu.pdcp_sn.value(), sdu.is_retx);
+#endif      
     handle_changed_buffer_state();
-#ifdef JBPF_ENABLED
-  CALL_JBPF_HOOK(hook_rlc_dl_new_sdu, sdu.buf.length(), sdu.pdcp_sn.value(), sdu.is_retx);
-#endif    
+
   } else {
     logger.log_warning("Dropped SDU. sdu_len={} pdcp_sn={} is_retx={} {}",
                        sdu_length,
                        sdu.pdcp_sn,
                        sdu.is_retx,
                        sdu_queue.get_state());
+#ifdef JBPF_ENABLED
+  CALL_JBPF_HOOK(hook_rlc_dl_lost_sdu, sdu_length, sdu.pdcp_sn.value(), sdu.is_retx);
+#endif                         
     metrics_high.metrics_add_lost_sdus(1);
-#ifdef JBPF_ENABLED
-  CALL_JBPF_HOOK(hook_rlc_dl_lost_sdu, sdu.buf.length(), sdu.pdcp_sn.value(), sdu.is_retx);
-#endif    
   }
 }
 
@@ -182,17 +182,17 @@
 void rlc_tx_am_entity::discard_sdu(uint32_t pdcp_sn)
 {
   if (sdu_queue.try_discard(pdcp_sn)) {
-    logger.log_info("Discarded SDU. pdcp_sn={}", pdcp_sn);    
+    logger.log_info("Discarded SDU. pdcp_sn={}", pdcp_sn);
 #ifdef JBPF_ENABLED
   CALL_JBPF_HOOK(hook_rlc_dl_discard_sdu, pdcp_sn, true);
-#endif
+#endif    
     metrics_high.metrics_add_discard(1);
     handle_changed_buffer_state();
   } else {
     logger.log_info("Could not discard SDU. pdcp_sn={}", pdcp_sn);
 #ifdef JBPF_ENABLED
   CALL_JBPF_HOOK(hook_rlc_dl_discard_sdu, pdcp_sn, false);
-#endif
+#endif    
     metrics_high.metrics_add_discard_failure(1);
   }
 }
@@ -273,8 +273,7 @@
 
 #ifdef JBPF_ENABLED
     CALL_JBPF_HOOK(hook_rlc_dl_tx_pdu, JBPF_RLC_PDUTYPE_DATA_RETX, (uint32_t)pdu_len);
-#endif
-
+#endif    
     return pdu_len;
   }
 
@@ -283,11 +282,9 @@
     if (tx_window.has_sn(sn_under_segmentation)) {
       size_t pdu_len = build_continued_sdu_segment(rlc_pdu_buf, tx_window[sn_under_segmentation]);
       pcap.push_pdu(pcap_context, rlc_pdu_buf.subspan(0, pdu_len));
-
 #ifdef JBPF_ENABLED
       CALL_JBPF_HOOK(hook_rlc_dl_tx_pdu, JBPF_RLC_PDUTYPE_DATA, (uint32_t)pdu_len);
-#endif
-    
+#endif      
       return pdu_len;
     }
     logger.log_error("SDU under segmentation does not exist in tx_window. sn={}", sn_under_segmentation);
@@ -343,14 +340,10 @@
 
   // insert newly assigned SN into window and use reference for in-place operations
   // NOTE: from now on, we can't return from this function anymore before increasing tx_next
-<<<<<<< HEAD
-  rlc_tx_am_sdu_info& sdu_info = tx_window->add_sn(st.tx_next);
+  rlc_tx_am_sdu_info& sdu_info = tx_window.add_sn(st.tx_next);
 #ifdef JBPF_ENABLED
   tx_window_bytes += sdu.buf.length();
-#endif
-=======
-  rlc_tx_am_sdu_info& sdu_info = tx_window.add_sn(st.tx_next);
->>>>>>> 1458e302
+#endif  
   sdu_info.sdu                 = std::move(sdu.buf); // Move SDU into TX window SDU info
   sdu_info.is_retx             = sdu.is_retx;
   sdu_info.pdcp_sn             = sdu.pdcp_sn;
@@ -359,13 +352,11 @@
 
   // Notify the upper layer about the beginning of the transfer of the current SDU
   if (sdu.pdcp_sn.has_value()) {
-
-#ifdef JBPF_ENABLED
-    auto latency = std::chrono::duration_cast<std::chrono::nanoseconds>(std::chrono::high_resolution_clock::now() -
+#ifdef JBPF_ENABLED
+    auto latency = std::chrono::duration_cast<std::chrono::nanoseconds>(std::chrono::steady_clock::now() -
                                                                       sdu_info.time_of_arrival);
     CALL_JBPF_HOOK(hook_rlc_dl_sdu_send_started, sdu_info.pdcp_sn.value(), sdu_info.is_retx, (uint64_t)latency.count());
-#endif
-  
+#endif    
     if (sdu.is_retx) {
       upper_dn.on_retransmitted_sdu(sdu.pdcp_sn.value());
     } else {
@@ -582,12 +573,6 @@
   if (si == rlc_si_field::last_segment) {
     auto latency = std::chrono::duration_cast<std::chrono::nanoseconds>(std::chrono::steady_clock::now() -
                                                                         sdu_info.time_of_arrival);
-
-#ifdef JBPF_ENABLED
-  CALL_JBPF_HOOK(hook_rlc_dl_sdu_send_completed, sdu_info.pdcp_sn.has_value() ? sdu_info.pdcp_sn.value() : 0, sdu_info.is_retx,
-    (uint64_t)latency.count());
-#endif                                                                        
-
     metrics_low.metrics_add_sdu_latency_us(latency.count() / 1000);
     metrics_low.metrics_add_pulled_sdus(1);
     st.tx_next = (st.tx_next + 1) % mod;
@@ -852,33 +837,24 @@
           max_deliv_pdcp_sn = tx_window[sn].pdcp_sn;
         }
       }
-<<<<<<< HEAD
 #ifdef JBPF_ENABLED
       tx_window_bytes -= sdu_info.sdu.length();
-#endif
-=======
+#endif      
       auto ack_latency = std::chrono::duration_cast<std::chrono::milliseconds>(t_start - sdu_info.time_of_departure);
+#ifdef JBPF_ENABLED
+      if (sdu_info.is_retx) {
+        CALL_JBPF_HOOK(hook_rlc_dl_sdu_delivered, max_deliv_retx_pdcp_sn.value(), true, (uint64_t)ack_latency.count());
+      } else {
+        CALL_JBPF_HOOK(hook_rlc_dl_sdu_delivered, max_deliv_pdcp_sn.value(), false, (uint64_t)ack_latency.count());
+      }
+#endif      
       metrics_low.metrics_add_ack_latency_ms(ack_latency.count());
->>>>>>> 1458e302
       // move the PDU's byte_buffer from tx_window into pdu_recycler (if possible) for deletion off the critical path.
       if (!pdu_recycler.add_discarded_pdu(std::move(sdu_info.sdu))) {
         // recycle bin is full and the PDU was deleted on the spot, which may slow down this worker. Warn later.
         recycle_bin_full = true;
       }
-<<<<<<< HEAD
-      tx_window->remove_sn(sn); // remove the from tx_window
-#ifdef JBPF_ENABLED
-      auto latency = std::chrono::duration_cast<std::chrono::nanoseconds>(std::chrono::high_resolution_clock::now() -
-                                                                        sdu_info.time_of_arrival);
-      if (sdu_info.is_retx) {
-        CALL_JBPF_HOOK(hook_rlc_dl_sdu_delivered, max_deliv_retx_pdcp_sn.value(), true, (uint64_t)latency.count());
-      } else {
-        CALL_JBPF_HOOK(hook_rlc_dl_sdu_delivered, max_deliv_pdcp_sn.value(), false, (uint64_t)latency.count());
-      }
-#endif
-=======
       tx_window.remove_sn(sn); // remove the from tx_window
->>>>>>> 1458e302
       st.tx_next_ack = (sn + 1) % mod;
     } else {
       logger.log_error("Could not find ACK'ed sn={} in TX window.", sn);
@@ -896,7 +872,6 @@
   if (max_deliv_retx_pdcp_sn.has_value()) {
     upper_dn.on_delivered_retransmitted_sdu(max_deliv_retx_pdcp_sn.value());
   }
-
   logger.log_debug("Processed status report ACKs. ack_sn={} tx_next_ack={}", status.ack_sn, st.tx_next_ack);
   if (recycle_bin_full) {
     logger.log_warning("Could not postpone recycling of PDU byte_buffers. Performance can be impaired.");
@@ -1108,24 +1083,19 @@
 
 #ifdef JBPF_ENABLED
   CALL_JBPF_HOOK(hook_rlc_dl_am_tx_pdu_retx_count, sn, pdu.retx_count);
-#endif
-
+#endif  
 }
 
 void rlc_tx_am_entity::check_sn_reached_max_retx(uint32_t sn)
 {
-<<<<<<< HEAD
-  if ((*tx_window)[sn].retx_count == cfg.max_retx_thresh) {
-    logger.log_warning("Reached maximum number of RETX. sn={} retx_count={}", sn, (*tx_window)[sn].retx_count);
+  if (tx_window[sn].retx_count == cfg.max_retx_thresh) {
+    logger.log_warning("Reached maximum number of RETX. sn={} retx_count={}", sn, tx_window[sn].retx_count);
 
 #ifdef JBPF_ENABLED
     CALL_JBPF_HOOK(hook_rlc_dl_am_tx_pdu_max_retx_count_reached, sn, cfg.max_retx_thresh);
 #endif
-=======
-  if (tx_window[sn].retx_count == cfg.max_retx_thresh) {
-    logger.log_warning("Reached maximum number of RETX. sn={} retx_count={}", sn, tx_window[sn].retx_count);
+
     upper_cn.on_max_retx();
->>>>>>> 1458e302
   }
 }
 
