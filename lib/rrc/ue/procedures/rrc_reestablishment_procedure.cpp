/*
 *
 * Copyright 2021-2025 Software Radio Systems Limited
 *
 * This file is part of srsRAN.
 *
 * srsRAN is free software: you can redistribute it and/or modify
 * it under the terms of the GNU Affero General Public License as
 * published by the Free Software Foundation, either version 3 of
 * the License, or (at your option) any later version.
 *
 * srsRAN is distributed in the hope that it will be useful,
 * but WITHOUT ANY WARRANTY; without even the implied warranty of
 * MERCHANTABILITY or FITNESS FOR A PARTICULAR PURPOSE.  See the
 * GNU Affero General Public License for more details.
 *
 * A copy of the GNU Affero General Public License can be found in
 * the LICENSE file in the top-level directory of this distribution
 * and at http://www.gnu.org/licenses/.
 *
 */

#include "rrc_reestablishment_procedure.h"
#include "rrc_setup_procedure.h"
#include "srsran/asn1/rrc_nr/dl_dcch_msg.h"
#include "srsran/asn1/rrc_nr/nr_ue_variables.h"
#include "srsran/cu_cp/cu_cp_types.h"
#include "srsran/security/integrity.h"
#include "srsran/support/srsran_assert.h"

#ifdef JBPF_ENABLED
#include "jbpf_srsran_hooks.h"
DEFINE_JBPF_HOOK(rrc_ue_update_context);
#endif

using namespace srsran;
using namespace srsran::srs_cu_cp;

rrc_reestablishment_procedure::rrc_reestablishment_procedure(
    const asn1::rrc_nr::rrc_reest_request_s& request_,
    rrc_ue_context_t&                        context_,
    const byte_buffer&                       du_to_cu_container_,
    rrc_ue_setup_proc_notifier&              rrc_ue_setup_notifier_,
    rrc_ue_reestablishment_proc_notifier&    rrc_ue_reest_notifier_,
    rrc_ue_control_message_handler&          srb_notifier_,
    rrc_ue_context_update_notifier&          cu_cp_notifier_,
    rrc_ue_cu_cp_ue_notifier&                cu_cp_ue_notifier_,
    rrc_ue_event_notifier&                   metrics_notifier_,
    rrc_ue_ngap_notifier&                    ngap_notifier_,
    rrc_ue_event_manager&                    event_mng_,
    rrc_ue_logger&                           logger_) :
  reestablishment_request(request_),
  context(context_),
  du_to_cu_container(du_to_cu_container_),
  rrc_ue_setup_notifier(rrc_ue_setup_notifier_),
  rrc_ue_reest_notifier(rrc_ue_reest_notifier_),
  srb_notifier(srb_notifier_),
  cu_cp_notifier(cu_cp_notifier_),
  cu_cp_ue_notifier(cu_cp_ue_notifier_),
  metrics_notifier(metrics_notifier_),
  ngap_notifier(ngap_notifier_),
  event_mng(event_mng_),
  logger(logger_)
{
}

void rrc_reestablishment_procedure::operator()(coro_context<async_task<void>>& ctx)
{
  CORO_BEGIN(ctx);

<<<<<<< HEAD
#ifdef JBPF_ENABLED 
  {
    struct jbpf_rrc_ctx_info ctx_info = {0, (uint64_t)context.ue_index};
    hook_rrc_ue_procedure_started(&ctx_info, RRC_REESTABLISHMENT, (uint64_t)old_ue_reest_context.ue_index);
  }
#endif
  
=======
  // Notify metrics about attempted RRC connection reestablishment.
  metrics_notifier.on_attempted_rrc_connection_reestablishment();

>>>>>>> d90cd4e2
  logger.log_debug("\"{}\" for old c-rnti={}, pci={} initialized",
                   name(),
                   to_rnti(reestablishment_request.rrc_reest_request.ue_id.c_rnti),
                   reestablishment_request.rrc_reest_request.ue_id.pci);

  // Verify if we are in conditions for a Reestablishment, or should opt for RRC Setup as fallback.
  if (not is_reestablishment_accepted()) {
    CORO_AWAIT(handle_rrc_reestablishment_fallback());
    logger.log_debug("\"{}\" finalized", name());

#ifdef JBPF_ENABLED 
    {
      struct jbpf_rrc_ctx_info ctx_info = {0, (uint64_t)context.ue_index};
      hook_rrc_ue_procedure_completed(&ctx_info, RRC_REESTABLISHMENT, false, (uint64_t)old_ue_reest_context.ue_index);
    }
#endif

    CORO_EARLY_RETURN();
  }

  // Transfer old UE context to new UE context. If it fails, resort to fallback.
  CORO_AWAIT_VALUE(context_transfer_success, cu_cp_notifier.on_ue_transfer_required(old_ue_reest_context.ue_index));
  if (not context_transfer_success) {
    CORO_AWAIT(handle_rrc_reestablishment_fallback());
    logger.log_debug("\"{}\" for old_ue={} finalized", name(), old_ue_reest_context.ue_index);

#ifdef JBPF_ENABLED 
    {
      struct jbpf_rrc_ctx_info ctx_info = {0, (uint64_t)context.ue_index};
      hook_rrc_ue_procedure_completed(&ctx_info, RRC_REESTABLISHMENT, false, (uint64_t)old_ue_reest_context.ue_index);
    }
#endif
  
    CORO_EARLY_RETURN();
  }
  
#ifdef JBPF_ENABLED 
  {
    struct jbpf_rrc_ctx_info ctx_info = {0, (uint64_t)context.ue_index};
    hook_rrc_ue_update_context(&ctx_info, (uint64_t)old_ue_reest_context.ue_index,
      (uint16_t)context.c_rnti, context.cell.pci, context.cell.tac,
      context.cell.cgi.plmn_id.to_bcd(), context.cell.cgi.nci.value());
  }
#endif

  // Accept RRC Reestablishment Request by sending RRC Reestablishment.
  // Note: From this point we should guarantee that a Reestablishment will be performed.

  // Transfer reestablishment context and update security keys.
  transfer_reestablishment_context_and_update_keys();

  // Create SRB1.
  create_srb1();

  // Create new transaction for RRC Reestablishment.
  transaction =
      event_mng.transactions.create_transaction(std::chrono::milliseconds(context.cfg.rrc_procedure_timeout_ms));

  // Send RRC Reestablishment to UE.
  send_rrc_reestablishment();

  // Enable ciphering.
  // Note: Ciphering needs to be enabled after transmitting the RRC Reestablishment message, as the
  // ReestablishmentComplete will be ciphered.
  enable_srb1_ciphering();

  // Await UE response.
  CORO_AWAIT(transaction);

  if (transaction.has_response()) {
    context.state = rrc_state::connected;

    // Notify metrics about successful RRC connection reestablishment.
    metrics_notifier.on_successful_rrc_connection_reestablishment();
    metrics_notifier.on_new_rrc_connection();

    // Notify DU Processor to start a Reestablishment Context Modification Routine.
    CORO_AWAIT_VALUE(context_modification_success,
                     cu_cp_notifier.on_rrc_reestablishment_context_modification_required());

    // Trigger UE context release at AMF in case of failure.
    if (not context_modification_success) {
      logger.log_debug(
          "\"{}\" for old_ue={} failed. Requesting UE context release", name(), old_ue_reest_context.ue_index);
      // Release the old UE.
      ue_context_release_request.ue_index = context.ue_index;
      ue_context_release_request.cause    = ngap_cause_radio_network_t::unspecified;
      CORO_AWAIT(cu_cp_notifier.on_ue_release_required(ue_context_release_request));
    } else {
      logger.log_debug("\"{}\" for old_ue={} finalized", name(), old_ue_reest_context.ue_index);
    }

  } else {
    logger.log_warning("\"{}\" for old_ue={} timed out after {}ms",
                       name(),
                       old_ue_reest_context.ue_index,
                       context.cfg.rrc_procedure_timeout_ms.count());
    logger.log_debug("\"{}\" for old_ue={} failed", name(), old_ue_reest_context.ue_index);
  }

  // Notify CU-CP to remove the old UE.
  cu_cp_notifier.on_rrc_reestablishment_complete(old_ue_reest_context.ue_index);

  // Note: From this point the UE is removed and only the stored context can be accessed.

#ifdef JBPF_ENABLED 
  {
    struct jbpf_rrc_ctx_info ctx_info = {0, (uint64_t)context.ue_index};
    hook_rrc_ue_procedure_completed(&ctx_info, RRC_REESTABLISHMENT, true, (uint64_t)old_ue_reest_context.ue_index);
  }
#endif

  CORO_RETURN();
}

async_task<void> rrc_reestablishment_procedure::handle_rrc_reestablishment_fallback()
{
  context.connection_cause = establishment_cause_t::mt_access;

  return launch_async([this](coro_context<async_task<void>>& ctx) mutable {
    CORO_BEGIN(ctx);

    // Reject RRC Reestablishment Request by sending RRC Setup.
    CORO_AWAIT(launch_async<rrc_setup_procedure>(context,
                                                 du_to_cu_container,
                                                 rrc_ue_setup_notifier,
                                                 srb_notifier,
                                                 metrics_notifier,
                                                 ngap_notifier,
                                                 event_mng,
                                                 logger,
                                                 true));

    if (old_ue_reest_context.ue_index != ue_index_t::invalid and !old_ue_reest_context.old_ue_fully_attached) {
      // The UE exists but still has not established an SRB2 and DRB. Request the release of the old UE.
      logger.log_debug("old_ue={} was not fully attached yet. Requesting UE context release",
                       old_ue_reest_context.ue_index);
      ue_context_release_request.ue_index = old_ue_reest_context.ue_index;
      ue_context_release_request.cause    = ngap_cause_radio_network_t::unspecified;
      cu_cp_notifier.on_rrc_reestablishment_failure(ue_context_release_request);
    }

    CORO_RETURN();
  });
}

bool rrc_reestablishment_procedure::is_reestablishment_accepted()
{
  // Notify the CU-CP about the reestablishment. This will return the old RRC UE context if it exists.
  // Note that this needs to be run before any other sanity check, as it will also cancel an possibly ongoing handover
  // transaction for the old UE.
  old_ue_reest_context =
      cu_cp_notifier.on_rrc_reestablishment_request(reestablishment_request.rrc_reest_request.ue_id.pci,
                                                    to_rnti(reestablishment_request.rrc_reest_request.ue_id.c_rnti));

  if (context.cfg.force_reestablishment_fallback) {
    log_rejected_reestablishment("RRC Reestablishments were disabled by the app configuration");
    return false;
  }

  if (reestablishment_request.rrc_reest_request.reest_cause.value == asn1::rrc_nr::reest_cause_opts::recfg_fail) {
    log_rejected_reestablishment("Cannot recover from failed RRC Reconfiguration for old UE");
    return false;
  }

  // check if an old UE context with matching C-RNTI, PCI exists.
  if (old_ue_reest_context.ue_index == ue_index_t::invalid) {
    log_rejected_reestablishment("Old UE context not found");
    return false;
  }

  if (old_ue_reest_context.reestablishment_ongoing) {
    log_rejected_reestablishment("Old UE is already in reestablishment procedure");
    return false;
  }

  // Check if the old UE completed the SRB2 and DRB establishment.
  if (not old_ue_reest_context.old_ue_fully_attached) {
    log_rejected_reestablishment("Old UE bearers were not fully established");
    return false;
  }

  // Verify security context.
  return verify_security_context();
}

bool rrc_reestablishment_procedure::verify_security_context()
{
  bool valid = false;

  // Get RX short MAC.
  security::sec_short_mac_i short_mac = {};
  uint16_t short_mac_int              = htons(reestablishment_request.rrc_reest_request.ue_id.short_mac_i.to_number());
  memcpy(short_mac.data(), &short_mac_int, 2);

  // Get packed varShortMAC-Input.
  asn1::rrc_nr::var_short_mac_input_s var_short_mac_input = {};
  var_short_mac_input.source_pci                          = reestablishment_request.rrc_reest_request.ue_id.pci;
  var_short_mac_input.target_cell_id.from_number(context.cell.cgi.nci.value());
  var_short_mac_input.source_c_rnti        = reestablishment_request.rrc_reest_request.ue_id.c_rnti;
  byte_buffer   var_short_mac_input_packed = {};
  asn1::bit_ref bref(var_short_mac_input_packed);
  var_short_mac_input.pack(bref);

  logger.log_debug(var_short_mac_input_packed.begin(),
                   var_short_mac_input_packed.end(),
                   "Packed varShortMAC-Input. Source PCI={}, Target Cell-Id={}, Source C-RNTI={}",
                   var_short_mac_input.source_pci,
                   var_short_mac_input.target_cell_id.to_number(),
                   to_rnti(var_short_mac_input.source_c_rnti));

  // Verify ShortMAC-I.
  if (old_ue_reest_context.sec_context.sel_algos.algos_selected) {
    security::sec_as_config source_as_config =
        old_ue_reest_context.sec_context.get_as_config(security::sec_domain::rrc);
    valid = security::verify_short_mac(short_mac, var_short_mac_input_packed, source_as_config);
    logger.log_debug("Received RRC re-establishment request. short_mac_valid={}", valid);
  } else {
    log_rejected_reestablishment("Old UE does not have valid security context");
  }

  return valid;
}

void rrc_reestablishment_procedure::transfer_reestablishment_context_and_update_keys()
{
  // Store capabilities if available.
  if (old_ue_reest_context.capabilities_list.has_value()) {
    context.capabilities_list = old_ue_reest_context.capabilities_list.value();
  }

  // Transfer UP context from old UE.
  cu_cp_notifier.on_up_context_setup_required(old_ue_reest_context.up_ctx);

  // Update security keys.
  // freq_and_timing must be present, otherwise the RRC UE would've never been created.
  uint32_t ssb_arfcn = context.cfg.meas_timings.begin()->freq_and_timing.value().carrier_freq;
  cu_cp_ue_notifier.update_security_context(old_ue_reest_context.sec_context);
  cu_cp_ue_notifier.perform_horizontal_key_derivation(context.cell.pci, ssb_arfcn);
  logger.log_debug("Refreshed keys horizontally. pci={} ssb-arfcn_f_ref={}", context.cell.pci, ssb_arfcn);
}

void rrc_reestablishment_procedure::create_srb1()
{
  // Create SRB1.
  srb_creation_message srb1_msg{};
  srb1_msg.ue_index     = context.ue_index;
  srb1_msg.old_ue_index = old_ue_reest_context.ue_index;
  srb1_msg.srb_id       = srb_id_t::srb1;
  srb1_msg.pdcp_cfg     = {}; // TODO: Get SRB1 PDCP config of the old UE context.
  srb_notifier.create_srb(srb1_msg);

  // Activate SRB1 PDCP security.
  rrc_ue_reest_notifier.on_new_as_security_context();
}

void rrc_reestablishment_procedure::send_rrc_reestablishment()
{
  asn1::rrc_nr::dl_dcch_msg_s dl_dcch_msg;
  dl_dcch_msg.msg.set_c1().set_rrc_reest();
  asn1::rrc_nr::rrc_reest_s& rrc_reest = dl_dcch_msg.msg.c1().rrc_reest();
  rrc_reest.rrc_transaction_id         = transaction.id();
  rrc_reest.crit_exts.set_rrc_reest();

  rrc_ue_reest_notifier.on_new_dl_dcch(srb_id_t::srb1, dl_dcch_msg);
}

void rrc_reestablishment_procedure::enable_srb1_ciphering()
{
  auto srb_it = context.srbs.find(srb_id_t::srb1);
  if (srb_it == context.srbs.end()) {
    logger.log_error("Could not enable ciphering for SRB1. Cause: SRB1 not found in the UE context");
    return;
  }

  srb_it->second.enable_rx_security(
      security::integrity_enabled::on, security::ciphering_enabled::on, cu_cp_ue_notifier.get_rrc_128_as_config());
  srb_it->second.enable_tx_security(
      security::integrity_enabled::on, security::ciphering_enabled::on, cu_cp_ue_notifier.get_rrc_128_as_config());
}

void rrc_reestablishment_procedure::log_rejected_reestablishment(const char* cause_str)
{
  logger.log_info(
      "Rejecting RRC Reestablishment to old UE c-rnti={}, pci={}. Cause: {}. Fallback to RRC Setup Procedure...",
      to_rnti(reestablishment_request.rrc_reest_request.ue_id.c_rnti),
      reestablishment_request.rrc_reest_request.ue_id.pci,
      cause_str);
}<|MERGE_RESOLUTION|>--- conflicted
+++ resolved
@@ -68,7 +68,9 @@
 {
   CORO_BEGIN(ctx);
 
-<<<<<<< HEAD
+  // Notify metrics about attempted RRC connection reestablishment.
+  metrics_notifier.on_attempted_rrc_connection_reestablishment();
+
 #ifdef JBPF_ENABLED 
   {
     struct jbpf_rrc_ctx_info ctx_info = {0, (uint64_t)context.ue_index};
@@ -76,11 +78,6 @@
   }
 #endif
   
-=======
-  // Notify metrics about attempted RRC connection reestablishment.
-  metrics_notifier.on_attempted_rrc_connection_reestablishment();
-
->>>>>>> d90cd4e2
   logger.log_debug("\"{}\" for old c-rnti={}, pci={} initialized",
                    name(),
                    to_rnti(reestablishment_request.rrc_reest_request.ue_id.c_rnti),
