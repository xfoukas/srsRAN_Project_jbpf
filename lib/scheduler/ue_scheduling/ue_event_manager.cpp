/*
 *
 * Copyright 2021-2025 Software Radio Systems Limited
 *
 * This file is part of srsRAN.
 *
 * srsRAN is free software: you can redistribute it and/or modify
 * it under the terms of the GNU Affero General Public License as
 * published by the Free Software Foundation, either version 3 of
 * the License, or (at your option) any later version.
 *
 * srsRAN is distributed in the hope that it will be useful,
 * but WITHOUT ANY WARRANTY; without even the implied warranty of
 * MERCHANTABILITY or FITNESS FOR A PARTICULAR PURPOSE.  See the
 * GNU Affero General Public License for more details.
 *
 * A copy of the GNU Affero General Public License can be found in
 * the LICENSE file in the top-level directory of this distribution
 * and at http://www.gnu.org/licenses/.
 *
 */

#include "ue_event_manager.h"
#include "../logging/scheduler_event_logger.h"
#include "../logging/scheduler_metrics_handler.h"
#include "../srs/srs_scheduler.h"
#include "../support/sr_helper.h"
#include "../uci_scheduling/uci_scheduler_impl.h"
#include "srsran/support/memory_pool/bounded_object_pool.h"

#ifdef JBPF_ENABLED
#include "jbpf_srsran_hooks.h"
DEFINE_JBPF_HOOK(mac_sched_ue_creation);
DEFINE_JBPF_HOOK(mac_sched_ue_reconfig);
DEFINE_JBPF_HOOK(mac_sched_ue_deletion);
DEFINE_JBPF_HOOK(mac_sched_ue_config_applied);
DEFINE_JBPF_HOOK(mac_sched_ul_bsr_indication);
DEFINE_JBPF_HOOK(mac_sched_crc_indication);
DEFINE_JBPF_HOOK(mac_sched_uci_indication);
DEFINE_JBPF_HOOK(mac_sched_dl_mac_ce_indication);
DEFINE_JBPF_HOOK(mac_sched_ul_phr_indication);
DEFINE_JBPF_HOOK(mac_sched_dl_buffer_state_indication);
DEFINE_JBPF_HOOK(mac_sched_srs_indication);
#endif


using namespace srsran;

/// \brief More than one DL buffer occupancy update may be received per slot for the same UE and bearer. This class
/// ensures that the UE DL buffer occupancy is updated only once per bearer per slot for efficiency reasons.
class ue_cell_event_manager::ue_dl_buffer_occupancy_manager final : public scheduler_dl_buffer_state_indication_handler
{
  using bearer_key                        = uint32_t;
  static constexpr size_t NOF_BEARER_KEYS = MAX_NOF_DU_UES * MAX_NOF_RB_LCIDS;

  static bearer_key    get_bearer_key(du_ue_index_t ue_index, lcid_t lcid) { return lcid * MAX_NOF_DU_UES + ue_index; }
  static du_ue_index_t get_ue_index(bearer_key key) { return to_du_ue_index(key % MAX_NOF_DU_UES); }
  static lcid_t        get_lcid(bearer_key key) { return uint_to_lcid(key / MAX_NOF_DU_UES); }

public:
  ue_dl_buffer_occupancy_manager(ue_cell_event_manager& parent_) : parent(parent_), pending_evs(NOF_BEARER_KEYS)
  {
    std::fill(ue_dl_bo_table.begin(), ue_dl_bo_table.end(), std::make_pair(-1, 0));
  }

  void handle_dl_buffer_state_indication(const dl_buffer_state_indication_message& rlc_dl_bo) override
  {
    // Update DL Buffer Occupancy for the given UE and bearer.
    unsigned key          = get_bearer_key(rlc_dl_bo.ue_index, rlc_dl_bo.lcid);
    bool     first_rlc_bo = ue_dl_bo_table[key].first.exchange(rlc_dl_bo.bs, std::memory_order_acquire) < 0;
    ue_dl_bo_table[key].second.store(rlc_dl_bo.hol_toa.valid() ? rlc_dl_bo.hol_toa.count_val : -1,
                                     std::memory_order_relaxed);

    if (not first_rlc_bo) {
      // If another DL BO update has been received before for this same bearer, we do not need to enqueue a new event.
      return;
    }

    // Signal that this bearer needs its BO state updated.
    if (not pending_evs.try_push(key)) {
      parent.logger.warning("ue={} lcid={}: Discarding DL buffer occupancy update. Cause: Event queue is full",
                            fmt::underlying(rlc_dl_bo.ue_index),
                            fmt::underlying(rlc_dl_bo.lcid));
    }
  }

  void slot_indication(slot_point sl)
  {
    // Process RLC buffer updates of pending UEs.
    bearer_key key;
    while (pending_evs.try_pop(key)) {
      // Recreate latest DL BO update.
      dl_buffer_state_indication_message dl_bo;
      // > Extract UE index and LCID.
      dl_bo.ue_index = get_ue_index(key);
      dl_bo.lcid     = get_lcid(key);
      int hol_toa    = ue_dl_bo_table[key].second.load(std::memory_order_relaxed);
      if (hol_toa >= 0) {
        dl_bo.hol_toa = std::min(sl, slot_point{sl.numerology(), (unsigned)hol_toa});
      }
      // > Extract last DL BO value for the respective bearer and reset BO table position.
      dl_bo.bs = ue_dl_bo_table[key].first.exchange(-1, std::memory_order_release);
      if (dl_bo.bs < 0) {
        parent.logger.warning("ue={} lcid={}: Invalid DL buffer occupancy value: {}",
                              fmt::underlying(dl_bo.ue_index),
                              fmt::underlying(dl_bo.lcid),
                              dl_bo.bs);
        continue;
      }

      // Retrieve UE.
      if (not parent.ue_db.contains(dl_bo.ue_index)) {
        parent.logger.warning("ue={}: Discarding DL buffer occupancy update. Cause: UE not recognized",
                              fmt::underlying(dl_bo.ue_index));
        continue;
      }
      ue& u = parent.ue_db[dl_bo.ue_index];

      // Forward DL BO update to UE.
      u.handle_dl_buffer_state_indication(dl_bo.lcid, dl_bo.bs, dl_bo.hol_toa);
      if (u.get_pcell().is_in_fallback_mode()) {
        // Signal SRB fallback scheduler with the new SRB0/SRB1 buffer state.
        parent.fallback_sched.handle_dl_buffer_state_indication(dl_bo.ue_index);
      }

      // Log event.
      parent.ev_logger.enqueue(dl_bo);

      // Report event.
      parent.metrics.handle_dl_buffer_state_indication(dl_bo);
    }
  }

private:
  using ue_event_queue =
      concurrent_queue<bearer_key, concurrent_queue_policy::lockfree_mpmc, concurrent_queue_wait_policy::non_blocking>;

  ue_cell_event_manager& parent;

  // Table of pending DL Buffer Occupancy values and HOL TOAs. DL Buffer Occupancy=-1 means that it is not set. HOL
  // ToA of 0 means it is not set.
  std::array<std::pair<std::atomic<int>, std::atomic<int>>, NOF_BEARER_KEYS> ue_dl_bo_table;

  // Queue of {UE Id, LCID} pairs with pending DL Buffer Occupancy updates.
  ue_event_queue pending_evs;
};

class srsran::pdu_indication_pool
{
  // We use this value as a safety margin to account for skipped slot indications.
  static constexpr size_t MAX_EXPECTED_SLOTS        = 4;
  static constexpr size_t UCI_INITIAL_POOL_SIZE     = MAX_PUCCH_PDUS_PER_SLOT * MAX_EXPECTED_SLOTS;
  static constexpr size_t PHR_INITIAL_POOL_SIZE     = MAX_PUSCH_PDUS_PER_SLOT * MAX_EXPECTED_SLOTS;
  static constexpr size_t CRC_INITIAL_POOL_SIZE     = MAX_PUSCH_PDUS_PER_SLOT * MAX_EXPECTED_SLOTS;
  static constexpr size_t SRS_INITIAL_POOL_SIZE     = MAX_SRS_PDUS_PER_SLOT * MAX_EXPECTED_SLOTS;
  static constexpr size_t BSR_INITIAL_POOL_SIZE     = MAX_PUSCH_PDUS_PER_SLOT * MAX_EXPECTED_SLOTS;
  static constexpr size_t POSITIONING_REQ_POOL_SIZE = 1 * MAX_EXPECTED_SLOTS;
  static constexpr size_t SLICE_RECONF_POOL_SIZE    = 1 * MAX_EXPECTED_SLOTS;

  using uci_pool          = bounded_object_pool<uci_indication::uci_pdu>;
  using phr_pool          = bounded_object_pool<ul_phr_indication_message>;
  using crc_pool          = bounded_object_pool<ul_crc_pdu_indication>;
  using srs_pool          = bounded_object_pool<srs_indication::srs_indication_pdu>;
  using bsr_pool          = bounded_object_pool<ul_bsr_indication_message>;
  using pos_req_pool      = bounded_object_pool<positioning_measurement_request>;
  using slice_reconf_pool = bounded_object_pool<du_cell_slice_reconfig_request>;

public:
  pdu_indication_pool(srslog::basic_logger& logger_) :
    logger(logger_),
    pending_ucis(UCI_INITIAL_POOL_SIZE),
    pending_phrs(PHR_INITIAL_POOL_SIZE),
    pending_crcs(CRC_INITIAL_POOL_SIZE),
    pending_srss(SRS_INITIAL_POOL_SIZE),
    pending_bsrs(BSR_INITIAL_POOL_SIZE),
    pending_pos_reqs(POSITIONING_REQ_POOL_SIZE),
    slice_reconf_reqs(SLICE_RECONF_POOL_SIZE)
  {
  }

  /// Create a PDU managed by an object pool.
  template <typename PDUType>
  auto create_pdu(const PDUType& pdu)
  {
    auto* pool = std::get<bounded_object_pool<std::decay_t<PDUType>>*>(pools);
    auto  ret  = pool->get();
    if (ret != nullptr) {
      *ret = pdu;
    } else {
      logger.warning("Discarding indication PDU. Cause: PDU pool is empty");
    }
    return ret;
  }

private:
  srslog::basic_logger& logger;

  uci_pool          pending_ucis;
  phr_pool          pending_phrs;
  crc_pool          pending_crcs;
  srs_pool          pending_srss;
  bsr_pool          pending_bsrs;
  pos_req_pool      pending_pos_reqs;
  slice_reconf_pool slice_reconf_reqs;

  std::tuple<uci_pool*, phr_pool*, crc_pool*, srs_pool*, bsr_pool*, pos_req_pool*, slice_reconf_pool*> pools{
      &pending_ucis,
      &pending_phrs,
      &pending_crcs,
      &pending_srss,
      &pending_bsrs,
      &pending_pos_reqs,
      &slice_reconf_reqs};
};

// Initial capacity for the common and cell event lists, in order to avoid std::vector reallocations. We use the max
// nof UEs as a conservative estimate of the expected number of events per slot.
static constexpr size_t CELL_EVENT_LIST_SIZE = MAX_NOF_DU_UES * 2;

ue_cell_event_manager::ue_cell_event_manager(ue_event_manager&          parent_,
                                             const cell_creation_event& cell_ev,
                                             ue_repository&             ue_db_,
                                             srslog::basic_logger&      logger_) :
  parent(parent_),
  ue_db(ue_db_),
  logger(logger_),
  cfg(cell_ev.cell_res_grid.cfg),
  res_grid(cell_ev.cell_res_grid),
  cell_harqs(cell_ev.cell_harqs),
  fallback_sched(cell_ev.fallback_sched),
  uci_sched(cell_ev.uci_sched),
  slice_sched(cell_ev.slice_sched),
  srs_sched(cell_ev.srs_sched),
  metrics(cell_ev.metrics),
  ev_logger(cell_ev.ev_logger),
  ind_pdu_pool(std::make_unique<pdu_indication_pool>(logger)),
  dl_bo_mng(std::make_unique<ue_dl_buffer_occupancy_manager>(*this)),
  pending_events(CELL_EVENT_LIST_SIZE)
{
}

ue_cell_event_manager::~ue_cell_event_manager()
{
  // Stop cell if not already stopped.
  stop();

  // Deregister cell from ue_event_manager.
  parent.cells[cfg.cell_index] = nullptr;
}

void ue_cell_event_manager::stop()
{
  active.store(false, std::memory_order_release);

  // Clear pending events.
  event_t cell_ev;
  while (pending_events.try_pop(cell_ev)) {
  }
}

void ue_cell_event_manager::run_slot(slot_point sl_tx)
{
  last_sl_tx = sl_tx;

  // Pop and process pending cell-specific events.
  event_t cell_ev;
  while (pending_events.try_pop(cell_ev)) {
    const auto result = cell_ev.callback();
    switch (result) {
      case event_result::invalid_ue:
        log_invalid_ue_index(cell_ev.ue_index, cell_ev.ev_name, cell_ev.warn_if_ignored);
        break;
      case event_result::invalid_ue_cc:
        log_invalid_cc(cell_ev.ue_index, cell_ev.ev_name, cell_ev.warn_if_ignored);
        break;
      default:
        break;
    }
  }

  // Process pending DL buffer occupancy updates.
  dl_bo_mng->slot_indication(sl_tx);
}

void ue_cell_event_manager::handle_ue_creation(ue_config_update_event ev)
{
  const du_cell_index_t ue_pcell_index = ev.next_config().pcell_common_cfg().cell_index;

  // Create UE object outside the scheduler slot indication handler to minimize latency.
  std::unique_ptr<ue> u = std::make_unique<ue>(
      ue_creation_command{ev.next_config(),
                          ev.get_fallback_command().has_value() and ev.get_fallback_command().value(),
                          cell_harqs,
                          ev.get_ul_ccch_slot_rx()});

  auto handle_ue_creation_impl = [this, u = std::move(u), ev = std::move(ev)]() mutable {
    if (ue_db.contains(u->ue_index)) {
      logger.error("ue={} rnti={}: Discarding UE creation. Cause: A UE with the same index already exists",
                   fmt::underlying(u->ue_index),
                   u->crnti);
      return event_result::processed;
    }
        
#ifdef JBPF_ENABLED
    hook_mac_sched_ue_creation((0), u->ue_index, u->get_pcell().cfg().cell_cfg_common.pci, (uint16_t)u->crnti);
#endif

    // Insert UE in UE repository.
    du_ue_index_t   ueidx       = u->ue_index;
    rnti_t          rnti        = u->crnti;
    du_cell_index_t pcell_index = u->get_pcell().cell_index;
    ue_db.add_ue(std::move(u));

    const auto& added_ue = ue_db[ueidx];
    for (unsigned i = 0, e = added_ue.nof_cells(); i != e; ++i) {
      // Update UCI scheduler with new UE UCI resources.
      uci_sched.add_ue(added_ue.get_cell(to_ue_cell_index(i)).cfg());

      // Update SRS scheduler with new UE SRS resources.
      srs_sched.add_ue(added_ue.get_cell(to_ue_cell_index(i)).cfg());

      // Add UE to slice scheduler.
      // Note: This action only has effect when UE is created in non-fallback mode.
      slice_sched.add_ue(ueidx);
    }

    // Log Event.
    ev_logger.enqueue(scheduler_event_logger::ue_creation_event{ueidx, rnti, pcell_index});

    // Notify config manager that creation is complete with success.
    ev.notify_completion();

    return event_result::processed;
  };

  // Defer UE object addition to ue list to the slot indication handler.
  push_event(ue_pcell_index, event_t{"ue_add", std::move(handle_ue_creation_impl)});

  // Destroy any pending UEs in the repository outside the critical section.
  ue_db.destroy_pending_ues();
}

void ue_cell_event_manager::handle_ue_reconfiguration(ue_config_update_event ev)
{
  const du_cell_index_t pcell_index = ev.next_config().pcell_common_cfg().cell_index;
  const du_ue_index_t   ue_index    = ev.get_ue_index();

  auto handle_ue_reconf_impl = [this, ev = std::move(ev)]() mutable {
    const du_ue_index_t ue_idx = ev.get_ue_index();
    if (not ue_db.contains(ue_idx)) {
      return event_result::invalid_ue;
    }
    auto& u = ue_db[ue_idx];

#ifdef JBPF_ENABLED
    hook_mac_sched_ue_reconfig((0), ue_idx, u.get_pcell().cfg().cell_cfg_common.pci, (uint16_t)u.crnti);
#endif

    // If a UE carrier has been removed, remove the UE from the respective slice scheduler.
    // Update UCI scheduler with cell changes.
    for (unsigned i = 0, e = u.nof_cells(); i != e; ++i) {
      auto& ue_cc = u.get_cell(to_ue_cell_index(i));
      if (not ev.next_config().contains(ue_cc.cell_index)) {
        // UE carrier is being removed.
        // Update UE UCI resources in UCI scheduler.
        uci_sched.rem_ue(ue_cc.cfg());
        // Update UE SRS resources in SRS scheduler.
        srs_sched.rem_ue(ue_cc.cfg());
        // Schedule removal of UE in slice scheduler.
        slice_sched.rem_ue(ue_idx);
      } else {
        // UE carrier is being reconfigured.
        uci_sched.reconf_ue(ev.next_config().ue_cell_cfg(ue_cc.cell_index), ue_cc.cfg());
        srs_sched.reconf_ue(ev.next_config().ue_cell_cfg(ue_cc.cell_index), ue_cc.cfg());
      }
    }
    for (unsigned i = 0, e = ev.next_config().nof_cells(); i != e; ++i) {
      const auto& new_ue_cc_cfg = ev.next_config().ue_cell_cfg(to_ue_cell_index(i));
      auto*       ue_cc         = u.find_cell(new_ue_cc_cfg.cell_cfg_common.cell_index);
      if (ue_cc == nullptr) {
        // New UE carrier is being added.
        uci_sched.add_ue(new_ue_cc_cfg);
        srs_sched.add_ue(new_ue_cc_cfg);
      }
    }

    // Configure existing UE.
    ue_db[ue_idx].handle_reconfiguration_request(ue_reconf_command{ev.next_config()}, ev.is_reestablished());

    // Update slice scheduler.
    for (unsigned i = 0, e = u.nof_cells(); i != e; ++i) {
      // Reconfigure UE in slice scheduler.
      slice_sched.reconf_ue(u.ue_index);
    }

    // Log event.
    ev_logger.enqueue(scheduler_event_logger::ue_reconf_event{ue_idx, u.crnti});

    // Notify config manager that creation is complete with success.
    ev.notify_completion();

    return event_result::processed;
  };

  // Defer UE reconf to ue list to the slot indication handler.
  push_event(pcell_index, event_t{"ue_reconf", ue_index, std::move(handle_ue_reconf_impl)});
}

void ue_cell_event_manager::handle_ue_deletion(ue_config_delete_event ev)
{
  const du_ue_index_t   ue_index    = ev.ue_index();
  const du_cell_index_t pcell_index = ev.pcell_index();

  auto handle_ue_deletion_impl = [this, ev = std::move(ev)]() mutable {
    const du_ue_index_t ue_idx = ev.ue_index();
    if (not ue_db.contains(ue_idx)) {
      return event_result::invalid_ue;
    }
    const auto&  u    = ue_db[ue_idx];
    const rnti_t rnti = u.crnti;

#ifdef JBPF_ENABLED
    hook_mac_sched_ue_deletion((0), ue_idx, u.get_pcell().cfg().cell_cfg_common.pci, (uint16_t)u.crnti);
#endif

    for (unsigned i = 0, e = u.nof_cells(); i != e; ++i) {
      // Update UCI scheduling by removing existing UE UCI resources.
      uci_sched.rem_ue(u.get_pcell().cfg());
      // Update SRS scheduling by removing existing UE SRS resources.
      srs_sched.rem_ue(u.get_pcell().cfg());
      // Schedule removal of UE from slice scheduler.
      slice_sched.rem_ue(ue_idx);
    }

    // Schedule UE removal from repository.
    ue_db.schedule_ue_rem(std::move(ev));

    // Log UE removal event.
    ev_logger.enqueue(sched_ue_delete_message{ue_idx, rnti});

    return event_result::processed;
  };

  push_event(pcell_index, event_t{"ue_rem", ue_index, std::move(handle_ue_deletion_impl)});

  // Destroy any pending UEs in the repository outside the critical section.
  ue_db.destroy_pending_ues();
}

void ue_cell_event_manager::handle_ue_config_applied(du_cell_index_t pcell_idx, du_ue_index_t ue_idx)
{
  auto handle_ue_config_applied_impl = [this, ue_idx]() {
    if (not ue_db.contains(ue_idx)) {
      return event_result::invalid_ue;
    }
    ue& u = ue_db[ue_idx];


#ifdef JBPF_ENABLED
    hook_mac_sched_ue_config_applied(0, ue_idx, u.get_pcell().cfg().cell_cfg_common.pci, (uint16_t)u.crnti);
#endif

    // Confirm that UE applied new config.
    u.handle_config_applied();

    // Add UE to slice scheduler, once it leaves fallback mode.
    slice_sched.config_applied(ue_idx);

    // Log UE config applied event.
    ev_logger.enqueue(scheduler_event_logger::ue_cfg_applied_event{ue_idx, u.crnti});

    return event_result::processed;
  };

  push_event(pcell_idx, event_t{"ue_cfg_applied", ue_idx, std::move(handle_ue_config_applied_impl)});
}

void ue_cell_event_manager::handle_ul_bsr_indication(const ul_bsr_indication_message& bsr_ind)
{
  auto bsr_ind_ptr = ind_pdu_pool->create_pdu(bsr_ind);
  if (bsr_ind_ptr == nullptr) {
    return;
  }
  const du_cell_index_t pcell_index = bsr_ind.cell_index;
  const du_ue_index_t   ue_index    = bsr_ind.ue_index;

  auto handle_ul_bsr_ind_impl = [this, bsr_ind = std::move(bsr_ind_ptr)]() {
    if (not ue_db.contains(bsr_ind->ue_index)) {
      return event_result::invalid_ue;
    }
    auto& u = ue_db[bsr_ind->ue_index];

#ifdef JBPF_ENABLED
    hook_mac_sched_ul_bsr_indication(const_cast<void*>(static_cast<const void*>(bsr_ind.get())),
      0, bsr_ind->ue_index, u.get_pcell().cfg().cell_cfg_common.pci, (uint16_t)bsr_ind->crnti, sizeof(ul_bsr_indication_message));
#endif

    // Handle event.
    u.handle_bsr_indication(*bsr_ind);

    if (u.get_pcell().is_in_fallback_mode()) {
      // Signal SRB fallback scheduler with the new SRB0/SRB1 buffer state.
      fallback_sched.handle_ul_bsr_indication(bsr_ind->ue_index, *bsr_ind);
    }

    // Log event.
    if (ev_logger.enabled()) {
      scheduler_event_logger::bsr_event event{};
      event.ue_index             = bsr_ind->ue_index;
      event.rnti                 = bsr_ind->crnti;
      event.type                 = bsr_ind->type;
      event.reported_lcgs        = bsr_ind->reported_lcgs;
      event.tot_ul_pending_bytes = units::bytes{u.pending_ul_newtx_bytes()};
      ev_logger.enqueue(event);
    }

    // Notify metrics handler.
<<<<<<< HEAD
    du_cells[pcell_idx].metrics->handle_ul_bsr_indication(*bsr_ind);
  };

  if (not common_events.try_push(common_event_t{bsr_ind.ue_index, std::move(handle_ul_bsr_ind_impl)})) {
    logger.warning("ue={}: Discarding UE BSR. Cause: Event queue is full", fmt::underlying(bsr_ind.ue_index));
  }
}

void ue_event_manager::handle_ul_phr_indication(const ul_phr_indication_message& phr_ind)
{
  auto phr_ind_ptr = ind_pdu_pool->create_pdu(phr_ind);
  if (phr_ind_ptr == nullptr) {
    return;
  }

  auto handle_phr_impl = [this, phr_ind = std::move(phr_ind_ptr)]() {
    auto& u = ue_db[phr_ind->ue_index];
    for (const cell_ph_report& cell_phr : phr_ind->phr.get_phr()) {
      srsran_sanity_check(cell_phr.serv_cell_id < u.nof_cells(),
                          "Invalid serving cell index={}",
                          fmt::underlying(cell_phr.serv_cell_id));
      auto& ue_cc = u.get_cell(cell_phr.serv_cell_id);

      ue_cc.get_pusch_power_controller().handle_phr(cell_phr, phr_ind->slot_rx);

#ifdef JBPF_ENABLED
      hook_mac_sched_ul_phr_indication(const_cast<void*>(static_cast<const void*>(&cell_phr)),
          0, phr_ind->ue_index, ue_cc.cfg().cell_cfg_common.pci, (uint16_t)phr_ind->rnti, sizeof(cell_ph_report));
#endif

      // Log event.
      scheduler_event_logger::phr_event event{};
      event.ue_index   = phr_ind->ue_index;
      event.rnti       = phr_ind->rnti;
      event.cell_index = ue_cc.cell_index;
      event.ph         = cell_phr.ph;
      event.p_cmax     = cell_phr.p_cmax;
      du_cells[phr_ind->cell_index].ev_logger->enqueue(event);
    }
=======
    metrics.handle_ul_bsr_indication(*bsr_ind);
>>>>>>> cdc93a60

    return event_result::processed;
  };

  push_event(pcell_index, event_t{"BSR", ue_index, std::move(handle_ul_bsr_ind_impl)});
}

void ue_cell_event_manager::handle_crc_indication(const ul_crc_indication& crc_ind)
{
  for (unsigned i = 0, e = crc_ind.crcs.size(); i != e; ++i) {
    auto crc_ind_ptr = ind_pdu_pool->create_pdu(crc_ind.crcs[i]);
    if (crc_ind_ptr == nullptr) {
      return;
    }

<<<<<<< HEAD
    if (not cell_specific_events[crc_ind.cell_index].try_push(cell_event_t{
            crc_ind.crcs[i].ue_index,
            [this, sl_rx = crc_ind.sl_rx, crc_ptr = std::move(crc_ind_ptr)](ue_cell& ue_cc) {
              // Update HARQ.

              const int tbs = ue_cc.handle_crc_pdu(sl_rx, *crc_ptr);
              if (tbs < 0) {
                return;
              }

              // Process Timing Advance Offset.
              if (crc_ptr->tb_crc_success and crc_ptr->time_advance_offset.has_value() and
                  crc_ptr->ul_sinr_dB.has_value()) {
                ue_db[ue_cc.ue_index].handle_ul_n_ta_update_indication(
                    ue_cc.cell_index, crc_ptr->ul_sinr_dB.value(), crc_ptr->time_advance_offset.value());
              }

              // Log event.
              du_cells[ue_cc.cell_index].ev_logger->enqueue(scheduler_event_logger::crc_event{crc_ptr->ue_index,
                                                                                              crc_ptr->rnti,
                                                                                              ue_cc.cell_index,
                                                                                              sl_rx,
                                                                                              crc_ptr->harq_id,
                                                                                              crc_ptr->tb_crc_success,
                                                                                              crc_ptr->ul_sinr_dB});

              // Notify metrics handler.
              du_cells[ue_cc.cell_index].metrics->handle_crc_indication(sl_rx, *crc_ptr, units::bytes{(unsigned)tbs});
            },
            "CRC",
            true})) {
      logger.warning("Discarding CRC. Cause: Event queue is full");
    }
  }
}

void ue_event_manager::handle_harq_ind(ue_cell&                               ue_cc,
                                       slot_point                             uci_sl,
                                       span<const mac_harq_ack_report_status> harq_bits,
                                       std::optional<float>                   pucch_snr)
{
  du_cells[ue_cc.cell_index].metrics->handle_uci_with_harq_ack(ue_cc.ue_index, uci_sl, pucch_snr.has_value());
  for (unsigned harq_idx = 0, harq_end_idx = harq_bits.size(); harq_idx != harq_end_idx; ++harq_idx) {
    // Update UE HARQ state with received HARQ-ACK.
    std::optional<ue_cell::dl_ack_info_result> result =
        ue_cc.handle_dl_ack_info(uci_sl, harq_bits[harq_idx], harq_idx, pucch_snr);
    if (result.has_value()) {
      // Respective HARQ was found.
      const units::bytes tbs{result->h_dl.get_grant_params().tbs_bytes};

      // Log Event.
      du_cells[ue_cc.cell_index].ev_logger->enqueue(scheduler_event_logger::harq_ack_event{
          ue_cc.ue_index, ue_cc.rnti(), ue_cc.cell_index, uci_sl, result->h_dl.id(), harq_bits[harq_idx], tbs});

      // NOTE: this is for the first attachment only. In this case, the first ACK is the one that acks the ConRes or the
      // ConRes + MSG4; there is only 1 HARQ process waiting for ACKs, which acks the ConRes. Until this is acked, no
      // other DL grant should be scheduled.
      if (not ue_cc.is_conres_complete() and result->update == dl_harq_process_handle::status_update::acked) {
        ue_cc.set_conres_state(true);
=======
    auto crc_handle_impl = [this, sl_rx = crc_ind.sl_rx, crc_ptr = std::move(crc_ind_ptr)]() -> event_result {
      if (not ue_db.contains(crc_ptr->ue_index)) {
        return event_result::invalid_ue;
      }
      ue&      u     = ue_db[crc_ptr->ue_index];
      ue_cell* ue_cc = u.find_cell(cfg.cell_index);
      if (ue_cc == nullptr) {
        return event_result::invalid_ue_cc;
>>>>>>> cdc93a60
      }

      // Update HARQ.
      const int tbs = ue_cc->handle_crc_pdu(sl_rx, *crc_ptr);
      if (tbs < 0) {
        return event_result::processed;
      }

      // Process Timing Advance Offset.
      if (crc_ptr->tb_crc_success and crc_ptr->time_advance_offset.has_value() and crc_ptr->ul_sinr_dB.has_value()) {
        u.handle_ul_n_ta_update_indication(
            ue_cc->cell_index, crc_ptr->ul_sinr_dB.value(), crc_ptr->time_advance_offset.value());
      }

      // Log event.
      ev_logger.enqueue(scheduler_event_logger::crc_event{crc_ptr->ue_index,
                                                          crc_ptr->rnti,
                                                          cfg.cell_index,
                                                          sl_rx,
                                                          crc_ptr->harq_id,
                                                          crc_ptr->tb_crc_success,
                                                          crc_ptr->ul_sinr_dB});

      // Notify metrics handler.
      metrics.handle_crc_indication(sl_rx, *crc_ptr, units::bytes{(unsigned)tbs});

      return event_result::processed;
    };

    // Push UE CRC event.
    push_event(crc_ind.cell_index, event_t{"CRC", crc_ind.crcs[i].ue_index, std::move(crc_handle_impl)});
  }
}

void ue_cell_event_manager::handle_uci_indication(const uci_indication& ind)
{
  for (unsigned i = 0, e = ind.ucis.size(); i != e; ++i) {
    auto uci_ptr = ind_pdu_pool->create_pdu(ind.ucis[i]);
    if (uci_ptr == nullptr) {
      return;
    }

<<<<<<< HEAD
    if (not cell_specific_events[ind.cell_index].try_push(cell_event_t{
            ind.ucis[i].ue_index,
            [this, uci_sl = ind.slot_rx, uci_pdu = std::move(uci_ptr)](ue_cell& ue_cc) {

#ifdef JBPF_ENABLED
              hook_mac_sched_uci_indication(const_cast<void*>(static_cast<const void*>(uci_pdu.get())),
                0, ue_cc.ue_index, ue_cc.cfg().cell_cfg_common.pci, (uint16_t)uci_pdu->crnti, sizeof(uci_indication::uci_pdu));
#endif

              bool is_sr_opportunity_and_f1 = false;
              if (const auto* pucch_f0f1 =
                      std::get_if<uci_indication::uci_pdu::uci_pucch_f0_or_f1_pdu>(&uci_pdu->pdu)) {
                // Check if this UCI is from slot with a SR opportunity.
                if (ue_cc.cfg().init_bwp().ul_ded.has_value() and
                    ue_cc.cfg().init_bwp().ul_ded->pucch_cfg.has_value()) {
                  const auto& pucch_cfg = ue_cc.cfg().init_bwp().ul_ded->pucch_cfg.value();

                  bool is_format_1 = false;
                  for (const auto& pucch_res : pucch_cfg.pucch_res_list) {
                    if (pucch_res.format == pucch_format::FORMAT_1) {
                      is_format_1 = true;
                      break;
                    }
                    if (pucch_res.format == pucch_format::FORMAT_0) {
                      break;
                    }
                  }

                  // This check is only needed for PUCCH Format 1.
                  is_sr_opportunity_and_f1 = is_format_1 and sr_helper::is_sr_opportunity_slot(pucch_cfg, uci_sl);
                }

                // Process DL HARQ ACKs.
                if (not pucch_f0f1->harqs.empty()) {
                  handle_harq_ind(ue_cc, uci_sl, pucch_f0f1->harqs, pucch_f0f1->ul_sinr_dB);
                }

                // Process SRs.
                if (pucch_f0f1->sr_detected) {
                  // Handle SR indication.
                  ue_db[ue_cc.ue_index].handle_sr_indication();

                  if (ue_cc.is_in_fallback_mode()) {
                    du_cells[ue_cc.cell_index].fallback_sched->handle_sr_indication(ue_cc.ue_index);
                  }

                  // Log SR event.
                  du_cells[ue_cc.cell_index].ev_logger->enqueue(
                      scheduler_event_logger::sr_event{ue_cc.ue_index, ue_cc.rnti()});

                  // Report SR to metrics.
                  du_cells[ue_cc.cell_index].metrics->handle_sr_indication(ue_cc.ue_index);
                }

                const bool is_uci_valid = not pucch_f0f1->harqs.empty() or pucch_f0f1->sr_detected;
                // Process SINR and Timing Advance Offset.
                if (is_uci_valid and pucch_f0f1->ul_sinr_dB.has_value()) {
                  ue_cc.get_pucch_power_controller().update_pucch_sinr_f0_f1(uci_sl, pucch_f0f1->ul_sinr_dB.value());

                  if (pucch_f0f1->time_advance_offset.has_value()) {
                    ue_db[ue_cc.ue_index].handle_ul_n_ta_update_indication(
                        ue_cc.cell_index, pucch_f0f1->ul_sinr_dB.value(), pucch_f0f1->time_advance_offset.value());
                  }
                }
              } else if (const auto* pusch_pdu = std::get_if<uci_indication::uci_pdu::uci_pusch_pdu>(&uci_pdu->pdu)) {
                // Process DL HARQ ACKs.
                if (not pusch_pdu->harqs.empty()) {
                  handle_harq_ind(ue_cc, uci_sl, pusch_pdu->harqs, std::nullopt);
                }

                // Process CSI.
                if (pusch_pdu->csi.has_value()) {
                  handle_csi(ue_cc, *pusch_pdu->csi);
                }
              } else if (const auto* pucch_f2f3f4 =
                             std::get_if<uci_indication::uci_pdu::uci_pucch_f2_or_f3_or_f4_pdu>(&uci_pdu->pdu)) {
                // Process DL HARQ ACKs.
                if (not pucch_f2f3f4->harqs.empty()) {
                  handle_harq_ind(ue_cc, uci_sl, pucch_f2f3f4->harqs, pucch_f2f3f4->ul_sinr_dB);
                }

                // Process SRs.
                const size_t sr_bit_position_with_1_sr_bit = 0;
                if (not pucch_f2f3f4->sr_info.empty() and pucch_f2f3f4->sr_info.test(sr_bit_position_with_1_sr_bit)) {
                  // Handle SR indication.
                  ue_db[ue_cc.ue_index].handle_sr_indication();

                  // Log SR event.
                  du_cells[ue_cc.cell_index].ev_logger->enqueue(
                      scheduler_event_logger::sr_event{ue_cc.ue_index, ue_cc.rnti()});

                  // Report SR to metrics.
                  du_cells[ue_cc.cell_index].metrics->handle_sr_indication(ue_cc.ue_index);
                }

                // Process CSI.
                if (pucch_f2f3f4->csi.has_value()) {
                  handle_csi(ue_cc, *pucch_f2f3f4->csi);
                }

                const bool is_uci_valid =
                    not pucch_f2f3f4->harqs.empty() or
                    (not pucch_f2f3f4->sr_info.empty() and pucch_f2f3f4->sr_info.test(sr_bit_position_with_1_sr_bit)) or
                    pucch_f2f3f4->csi.has_value();
                // Process SINR and Timing Advance Offset.
                if (is_uci_valid and pucch_f2f3f4->ul_sinr_dB.has_value()) {
                  ue_cc.get_pucch_power_controller().update_pucch_sinr_f2_f3_f4(uci_sl,
                                                                                pucch_f2f3f4->ul_sinr_dB.value(),
                                                                                not pucch_f2f3f4->harqs.empty(),
                                                                                pucch_f2f3f4->csi.has_value());

                  if (pucch_f2f3f4->time_advance_offset.has_value()) {
                    ue_db[ue_cc.ue_index].handle_ul_n_ta_update_indication(
                        ue_cc.cell_index, pucch_f2f3f4->ul_sinr_dB.value(), pucch_f2f3f4->time_advance_offset.value());
                  }
                }
              }

              // Report the UCI PDU to the metrics handler.
              du_cells[ue_cc.cell_index].metrics->handle_uci_pdu_indication(*uci_pdu, is_sr_opportunity_and_f1);
            },
            "UCI",
            // Note: We do not warn if the UE is not found, because there is this transient period when the UE
            // is about to receive and process the RRC Release, but it is still sending CSI or SR in the PUCCH. If we
            // stop the PUCCH scheduling for the UE about to be released, we could risk interference between UEs in
            // the PUCCH.
            false})) {
      logger.warning("UCI discarded. Cause: Event queue is full");
    }
=======
    auto uci_handle_impl = [this, uci_sl = ind.slot_rx, uci_pdu = std::move(uci_ptr)]() {
      // Fetch UE objects.
      if (not ue_db.contains(uci_pdu->ue_index)) {
        return event_result::invalid_ue;
      }
      ue&      u     = ue_db[uci_pdu->ue_index];
      ue_cell* ue_cc = u.find_cell(cfg.cell_index);
      if (ue_cc == nullptr) {
        return event_result::invalid_ue_cc;
      }

      bool is_sr_opportunity_and_f1 = false;
      if (const auto* pucch_f0f1 = std::get_if<uci_indication::uci_pdu::uci_pucch_f0_or_f1_pdu>(&uci_pdu->pdu)) {
        // Check if this UCI is from slot with a SR opportunity.
        if (ue_cc->cfg().init_bwp().ul_ded.has_value() and ue_cc->cfg().init_bwp().ul_ded->pucch_cfg.has_value()) {
          const auto& pucch_cfg = ue_cc->cfg().init_bwp().ul_ded->pucch_cfg.value();

          bool is_format_1 = false;
          for (const auto& pucch_res : pucch_cfg.pucch_res_list) {
            if (pucch_res.format == pucch_format::FORMAT_1) {
              is_format_1 = true;
              break;
            }
            if (pucch_res.format == pucch_format::FORMAT_0) {
              break;
            }
          }

          // This check is only needed for PUCCH Format 1.
          is_sr_opportunity_and_f1 = is_format_1 and sr_helper::is_sr_opportunity_slot(pucch_cfg, uci_sl);
        }

        // Process DL HARQ ACKs.
        if (not pucch_f0f1->harqs.empty()) {
          handle_harq_ind(*ue_cc, uci_sl, pucch_f0f1->harqs, pucch_f0f1->ul_sinr_dB);
        }

        // Process SRs.
        if (pucch_f0f1->sr_detected) {
          // Handle SR indication.
          u.handle_sr_indication();

          if (ue_cc->is_in_fallback_mode()) {
            fallback_sched.handle_sr_indication(ue_cc->ue_index);
          }

          // Log SR event.
          ev_logger.enqueue(scheduler_event_logger::sr_event{ue_cc->ue_index, ue_cc->rnti()});

          // Report SR to metrics.
          metrics.handle_sr_indication(ue_cc->ue_index);
        }

        const bool is_uci_valid = not pucch_f0f1->harqs.empty() or pucch_f0f1->sr_detected;
        // Process SINR and Timing Advance Offset.
        if (is_uci_valid and pucch_f0f1->ul_sinr_dB.has_value()) {
          ue_cc->get_pucch_power_controller().update_pucch_sinr_f0_f1(uci_sl, pucch_f0f1->ul_sinr_dB.value());

          if (pucch_f0f1->time_advance_offset.has_value()) {
            u.handle_ul_n_ta_update_indication(
                ue_cc->cell_index, pucch_f0f1->ul_sinr_dB.value(), pucch_f0f1->time_advance_offset.value());
          }
        }
      } else if (const auto* pusch_pdu = std::get_if<uci_indication::uci_pdu::uci_pusch_pdu>(&uci_pdu->pdu)) {
        // Process DL HARQ ACKs.
        if (not pusch_pdu->harqs.empty()) {
          handle_harq_ind(*ue_cc, uci_sl, pusch_pdu->harqs, std::nullopt);
        }

        // Process CSI.
        if (pusch_pdu->csi.has_value()) {
          handle_csi(*ue_cc, *pusch_pdu->csi);
        }
      } else if (const auto* pucch_f2f3f4 =
                     std::get_if<uci_indication::uci_pdu::uci_pucch_f2_or_f3_or_f4_pdu>(&uci_pdu->pdu)) {
        // Process DL HARQ ACKs.
        if (not pucch_f2f3f4->harqs.empty()) {
          handle_harq_ind(*ue_cc, uci_sl, pucch_f2f3f4->harqs, pucch_f2f3f4->ul_sinr_dB);
        }

        // Process SRs.
        const size_t sr_bit_position_with_1_sr_bit = 0;
        if (not pucch_f2f3f4->sr_info.empty() and pucch_f2f3f4->sr_info.test(sr_bit_position_with_1_sr_bit)) {
          // Handle SR indication.
          u.handle_sr_indication();

          // Log SR event.
          ev_logger.enqueue(scheduler_event_logger::sr_event{ue_cc->ue_index, ue_cc->rnti()});

          // Report SR to metrics.
          metrics.handle_sr_indication(ue_cc->ue_index);
        }

        // Process CSI.
        if (pucch_f2f3f4->csi.has_value()) {
          handle_csi(*ue_cc, *pucch_f2f3f4->csi);
        }

        const bool is_uci_valid =
            not pucch_f2f3f4->harqs.empty() or
            (not pucch_f2f3f4->sr_info.empty() and pucch_f2f3f4->sr_info.test(sr_bit_position_with_1_sr_bit)) or
            pucch_f2f3f4->csi.has_value();
        // Process SINR and Timing Advance Offset.
        if (is_uci_valid and pucch_f2f3f4->ul_sinr_dB.has_value()) {
          ue_cc->get_pucch_power_controller().update_pucch_sinr_f2_f3_f4(
              uci_sl, pucch_f2f3f4->ul_sinr_dB.value(), not pucch_f2f3f4->harqs.empty(), pucch_f2f3f4->csi.has_value());

          if (pucch_f2f3f4->time_advance_offset.has_value()) {
            u.handle_ul_n_ta_update_indication(
                ue_cc->cell_index, pucch_f2f3f4->ul_sinr_dB.value(), pucch_f2f3f4->time_advance_offset.value());
          }
        }
      }

      // Report the UCI PDU to the metrics handler.
      metrics.handle_uci_pdu_indication(*uci_pdu, is_sr_opportunity_and_f1);

      return event_result::processed;
    };

    push_event(ind.cell_index,
               event_t{"UCI",
                       ind.ucis[i].ue_index,
                       std::move(uci_handle_impl),
                       // Note: We do not warn if the UE is not found, because there is this transient
                       // period when the UE is about to receive and process the RRC Release, but it is
                       // still sending CSI or SR in the PUCCH. If we stop the PUCCH scheduling for the
                       // UE about to be released, we could risk interference between UEs in the PUCCH.
                       false});
>>>>>>> cdc93a60
  }
}

void ue_cell_event_manager::handle_srs_indication(const srs_indication& ind)
{
  for (unsigned i = 0, e = ind.srss.size(); i != e; ++i) {
    const srs_indication::srs_indication_pdu& srs_pdu     = ind.srss[i];
    auto                                      srs_pdu_ptr = ind_pdu_pool->create_pdu(srs_pdu);
    if (srs_pdu_ptr == nullptr) {
      return;
    }

<<<<<<< HEAD
#ifdef JBPF_ENABLED
    ue* u = ue_db.find_by_rnti(srs_pdu.rnti);
    if (u ) {
      hook_mac_sched_srs_indication(const_cast<void*>(static_cast<const void*>(&srs_pdu)),
        0, u->ue_index, u->get_pcell().cfg().cell_cfg_common.pci, (uint16_t)srs_pdu.rnti, sizeof(srs_indication::srs_indication_pdu));
    }
#endif

    if (not cell_specific_events[ind.cell_index].try_push(cell_event_t{
            srs_pdu.ue_index,
            [this, srs_ptr = std::move(srs_pdu_ptr)](ue_cell& ue_cc) {
              // Indicate the channel matrix.
              ue_cc.handle_srs_channel_matrix(srs_ptr->channel_matrix);

              // Log event.
              du_cells[ue_cc.cell_index].ev_logger->enqueue(scheduler_event_logger::srs_indication_event{
                  srs_ptr->ue_index, srs_ptr->rnti, ue_cc.channel_state_manager().get_latest_tpmi_select_info()});

              // Handle time aligment measurement if present.
              if (srs_ptr->time_advance_offset.has_value()) {
                // Assume some SINR for the TA feedback using the channel matrix topology and near zero
                // noise variance.
                float frobenius_norm = srs_ptr->channel_matrix.frobenius_norm();
                float noise_var      = near_zero;
                float sinr_dB        = convert_power_to_dB(frobenius_norm * frobenius_norm / noise_var);

                // Notify UL TA update.
                ue_db[ue_cc.ue_index].handle_ul_n_ta_update_indication(
                    ue_cc.cell_index, sinr_dB, srs_ptr->time_advance_offset.value());

                // Report the SRS PDU to the metrics handler.
                du_cells[ue_cc.cell_index].metrics->handle_srs_indication(
                    *srs_ptr, ue_cc.channel_state_manager().get_nof_ul_layers());
              }
            },
            "SRS",
            false})) {
      logger.warning("SRS indication discarded. Cause: Event queue is full");
    }
=======
    auto srs_handle_impl = [this, srs_ptr = std::move(srs_pdu_ptr)]() {
      // Fetch UE objects.
      if (not ue_db.contains(srs_ptr->ue_index)) {
        return event_result::invalid_ue;
      }
      ue&      u     = ue_db[srs_ptr->ue_index];
      ue_cell* ue_cc = u.find_cell(cfg.cell_index);
      if (ue_cc == nullptr) {
        return event_result::invalid_ue_cc;
      }

      // Indicate the channel matrix.
      ue_cc->handle_srs_channel_matrix(srs_ptr->channel_matrix);

      // Log event.
      ev_logger.enqueue(scheduler_event_logger::srs_indication_event{
          srs_ptr->ue_index, srs_ptr->rnti, ue_cc->channel_state_manager().get_latest_tpmi_select_info()});

      // Handle time aligment measurement if present.
      if (srs_ptr->time_advance_offset.has_value()) {
        // Assume some SINR for the TA feedback using the channel matrix topology and near zero
        // noise variance.
        float frobenius_norm = srs_ptr->channel_matrix.frobenius_norm();
        float noise_var      = near_zero;
        float sinr_dB        = convert_power_to_dB(frobenius_norm * frobenius_norm / noise_var);

        // Notify UL TA update.
        ue_db[ue_cc->ue_index].handle_ul_n_ta_update_indication(
            ue_cc->cell_index, sinr_dB, srs_ptr->time_advance_offset.value());

        // Report the SRS PDU to the metrics handler.
        metrics.handle_srs_indication(*srs_ptr, ue_cc->channel_state_manager().get_nof_ul_layers());
      }
      return event_result::processed;
    };

    push_event(ind.cell_index, event_t{"SRS", srs_pdu.ue_index, std::move(srs_handle_impl), false});
>>>>>>> cdc93a60
  }
}

void ue_cell_event_manager::handle_ul_phr_indication(const ul_phr_indication_message& phr_ind)
{
  auto phr_ind_ptr = ind_pdu_pool->create_pdu(phr_ind);
  if (phr_ind_ptr == nullptr) {
    return;
  }
  const du_cell_index_t pcell_index = phr_ind.cell_index;
  const du_ue_index_t   ue_index    = phr_ind.ue_index;

  auto handle_phr_impl = [this, phr_ind = std::move(phr_ind_ptr)]() {
    // Fetch UE objects.
    if (not ue_db.contains(phr_ind->ue_index)) {
      return event_result::invalid_ue;
    }
    auto& u = ue_db[phr_ind->ue_index];

    for (const cell_ph_report& cell_phr : phr_ind->phr.get_phr()) {
      srsran_sanity_check(cell_phr.serv_cell_id < u.nof_cells(),
                          "Invalid serving cell index={}",
                          fmt::underlying(cell_phr.serv_cell_id));
      auto& ue_cc = u.get_cell(cell_phr.serv_cell_id);

      ue_cc.get_pusch_power_controller().handle_phr(cell_phr, phr_ind->slot_rx);

      // Log event.
      scheduler_event_logger::phr_event event{};
      event.ue_index   = phr_ind->ue_index;
      event.rnti       = phr_ind->rnti;
      event.cell_index = ue_cc.cell_index;
      event.ph         = cell_phr.ph;
      event.p_cmax     = cell_phr.p_cmax;
      ev_logger.enqueue(event);
    }

    // Notify metrics handler.
    metrics.handle_ul_phr_indication(*phr_ind);

    return event_result::processed;
  };

  push_event(pcell_index, event_t{"PHR", ue_index, std::move(handle_phr_impl)});
}

void ue_cell_event_manager::handle_dl_mac_ce_indication(const dl_mac_ce_indication& ce)
{
  auto handle_mac_ce_impl = [this, ce]() {
    if (not ue_db.contains(ce.ue_index)) {
      return event_result::invalid_ue;
    }
    auto& u = ue_db[ce.ue_index];

#ifdef JBPF_ENABLED
    hook_mac_sched_dl_mac_ce_indication(const_cast<void*>(static_cast<const void*>(&ce)),
      0, ce.ue_index, u.get_pcell().cfg().cell_cfg_common.pci, (uint16_t)u.crnti, sizeof(dl_mac_ce_indication));
#endif

    u.handle_dl_mac_ce_indication(ce);

    // Notify SRB fallback scheduler upon receiving ConRes CE indication.
    if (ce.ce_lcid == lcid_dl_sch_t::UE_CON_RES_ID) {
      fallback_sched.handle_conres_indication(ce.ue_index);
      // Set the ConRes procedure state to "Started" in the pCell.
      ue_db[ce.ue_index].get_pcell().set_conres_state(false);
    }

    // Log event.
    ev_logger.enqueue(ce);

    return event_result::processed;
  };

  push_event(cfg.cell_index, event_t{"DL MAC CE", ce.ue_index, std::move(handle_mac_ce_impl)});
}

<<<<<<< HEAD
void ue_event_manager::handle_dl_buffer_state_indication(const dl_buffer_state_indication_message& bs)
{
#ifdef JBPF_ENABLED
  auto& u = ue_db[bs.ue_index];
  hook_mac_sched_dl_buffer_state_indication(const_cast<void*>(static_cast<const void*>(&bs)),
    0, bs.ue_index, u.get_pcell().cfg().cell_cfg_common.pci, (uint16_t)u.crnti, sizeof(dl_buffer_state_indication_message));
#endif

  dl_bo_mng->handle_dl_buffer_state_indication(bs);
}

void ue_event_manager::handle_positioning_measurement_request(const positioning_measurement_request& req)
=======
void ue_cell_event_manager::handle_positioning_measurement_request(const positioning_measurement_request& req)
>>>>>>> cdc93a60
{
  auto req_ptr = ind_pdu_pool->create_pdu(req);
  if (req_ptr == nullptr) {
    return;
  }
  auto task = [this, req_ptr = std::move(req_ptr)]() {
    srs_sched.handle_positioning_measurement_request(*req_ptr);
    return event_result::processed;
  };

  push_event(req.cell_index, event_t{"POS MEAS REQ", std::move(task)});
}

void ue_cell_event_manager::handle_positioning_measurement_stop(du_cell_index_t cell_index, rnti_t pos_rnti)
{
  auto task = [this, cell_index, pos_rnti]() {
    srs_sched.handle_positioning_measurement_stop(cell_index, pos_rnti);
    return event_result::processed;
  };

  push_event(cell_index, event_t{"pos_meas_stop", std::move(task)});
}

void ue_cell_event_manager::handle_dl_buffer_state_indication(const dl_buffer_state_indication_message& bs)
{
  dl_bo_mng->handle_dl_buffer_state_indication(bs);
}

static void handle_discarded_pusch(const cell_slot_resource_allocator& prev_slot_result, ue_repository& ue_db)
{
  for (const ul_sched_info& grant : prev_slot_result.result.ul.puschs) {
    ue* u = ue_db.find_by_rnti(grant.pusch_cfg.rnti);
    if (u == nullptr) {
      // UE has been removed.
      continue;
    }

    // - The lower layers will not attempt to decode the PUSCH and will not send any CRC indication.
    std::optional<ul_harq_process_handle> h_ul = u->get_pcell().harqs.ul_harq(to_harq_id(grant.pusch_cfg.harq_id));
    if (h_ul.has_value()) {
      // Note: We don't use this cancellation to update the UL OLLA, as we shouldn't take lates into account in link
      // adaptation.
      if (h_ul->nof_retxs() == 0) {
        // Given that the PUSCH grant was discarded before it reached the PHY, the "new_data" flag was not handled
        // and the UL softbuffer was not reset. To avoid mixing different TBs in the softbuffer, it is important to
        // reset the UL HARQ process.
        h_ul->reset();
      } else {
        // To avoid a long UL HARQ timeout window (due to lack of CRC indication), it is important to force a NACK
        // in the UL HARQ process.
        h_ul->ul_crc_info(false);
      }
    }

    // - The lower layers will not attempt to decode any UCI in the PUSCH and will not send any UCI indication.
    if (grant.uci.has_value() and grant.uci->harq.has_value() and grant.uci->harq->harq_ack_nof_bits > 0) {
      // To avoid a long DL HARQ timeout window (due to lack of UCI indication), it is important to NACK the
      // DL HARQ processes with UCI falling in this slot.
      // Note: We don't use this cancellation to update the DL OLLA, as we shouldn't take lates into account in link
      // adaptation.
      u->get_pcell().harqs.uci_sched_failed(prev_slot_result.slot);
    }
  }
}

static void handle_discarded_pucch(const cell_slot_resource_allocator& prev_slot_result, ue_repository& ue_db)
{
  for (const auto& pucch : prev_slot_result.result.ul.pucchs) {
    ue* u = ue_db.find_by_rnti(pucch.crnti);
    if (u == nullptr) {
      // UE has been removed.
      continue;
    }

    // - The lower layers will not attempt to decode the PUCCH and will not send any UCI indication.
    if (pucch.uci_bits.harq_ack_nof_bits > 0) {
      // Note: To avoid a long DL HARQ timeout window (due to lack of UCI indication), it is important to force a NACK
      // in the DL HARQ processes with UCI falling in this slot.
      // Note: We don't use this cancellation to update the DL OLLA, as we shouldn't take lates into account in link
      // adaptation.
      u->get_pcell().harqs.uci_sched_failed(prev_slot_result.slot);
    }
  }
}

void ue_cell_event_manager::handle_error_indication(slot_point sl_tx, scheduler_slot_handler::error_outcome event)
{
  auto handle_error_impl = [this, sl_tx, event]() {
    // Handle Error Indication.

    const cell_slot_resource_allocator* prev_slot_result = res_grid.get_history(sl_tx);
    if (prev_slot_result == nullptr) {
      logger.warning("cell={}, slot={}: Discarding error indication. Cause: Scheduler results associated with the slot "
                     "of the error indication have already been erased (current slot={})",
                     fmt::underlying(cfg.cell_index),
                     sl_tx,
                     last_sl_tx);
      return event_result::processed;
    }

    // In case DL PDCCHs were skipped, there will be the following consequences:
    // - The UE will not decode the PDSCH and will not send the respective UCI.
    // - The UE won't update the HARQ NDI, if new HARQ TB.
    // - The UCI indication coming later from the lower layers will likely contain a HARQ-ACK=DTX.
    // In case UL PDCCHs were skipped, there will be the following consequences:
    // - The UE will not decode the PUSCH.
    // - The UE won't update the HARQ NDI, if new HARQ TB.
    // - The CRC indication coming from the lower layers will likely be CRC=KO.
    // - Any UCI in the respective PUSCH will be likely reported as HARQ-ACK=DTX.
    // In neither of the cases, the HARQs will timeout, because we did not lose the UCI/CRC indications in the
    // lower layers. We do not need to cancel associated PUSCH grant (in UL PDCCH case) because it is important
    // that the PUSCH "new_data" flag reaches the lower layers, telling them whether the UL HARQ buffer needs to
    // be reset or not. Cancelling HARQ retransmissions is dangerous as it increases the chances of NDI
    // ambiguity.

    // In case of PDSCH grants being discarded, there will be the following consequences:
    // - If the PDCCH was not discarded,the UE will fail to decode the PDSCH and will send an HARQ-ACK=NACK. The
    // scheduler will retransmit the respective DL HARQ. No actions required.

    // In case of PUCCH and PUSCH grants being discarded.
    if (event.pusch_and_pucch_discarded) {
      handle_discarded_pusch(*prev_slot_result, ue_db);

      handle_discarded_pucch(*prev_slot_result, ue_db);
    }

    // Log event.
    ev_logger.enqueue(scheduler_event_logger::error_indication_event{sl_tx, event});

    // Report metrics.
    metrics.handle_error_indication();

    return event_result::processed;
  };

  push_event(cfg.cell_index, event_t{"error_ind", std::move(handle_error_impl)});
}

void ue_cell_event_manager::handle_slice_reconfiguration_request(const du_cell_slice_reconfig_request& req)
{
  auto req_ptr = ind_pdu_pool->create_pdu(req);
  if (req_ptr == nullptr) {
    return;
  }

  auto handle_slice_reconfig_impl = [this, req_ptr = std::move(req_ptr)]() {
    // Handle slice reconfiguration.
    slice_sched.handle_slice_reconfiguration_request(*req_ptr);

    // Log event.
    ev_logger.enqueue(scheduler_event_logger::slice_reconfiguration_event{req_ptr->cell_index});

    return event_result::processed;
  };

  push_event(cfg.cell_index, event_t{"slice_reconf", std::move(handle_slice_reconfig_impl)});
}

void ue_cell_event_manager::handle_harq_ind(ue_cell&                               ue_cc,
                                            slot_point                             uci_sl,
                                            span<const mac_harq_ack_report_status> harq_bits,
                                            std::optional<float>                   pucch_snr)
{
  metrics.handle_uci_with_harq_ack(ue_cc.ue_index, uci_sl, pucch_snr.has_value());
  for (unsigned harq_idx = 0, harq_end_idx = harq_bits.size(); harq_idx != harq_end_idx; ++harq_idx) {
    // Update UE HARQ state with received HARQ-ACK.
    std::optional<ue_cell::dl_ack_info_result> result =
        ue_cc.handle_dl_ack_info(uci_sl, harq_bits[harq_idx], harq_idx, pucch_snr);
    if (result.has_value()) {
      // Respective HARQ was found.
      const units::bytes tbs{result->h_dl.get_grant_params().tbs_bytes};

      // Log Event.
      ev_logger.enqueue(scheduler_event_logger::harq_ack_event{
          ue_cc.ue_index, ue_cc.rnti(), ue_cc.cell_index, uci_sl, result->h_dl.id(), harq_bits[harq_idx], tbs});

      // NOTE: this is for the first attachment only. In this case, the first ACK is the one that acks the ConRes or the
      // ConRes + MSG4; there is only 1 HARQ process waiting for ACKs, which acks the ConRes. Until this is acked, no
      // other DL grant should be scheduled.
      if (not ue_cc.is_conres_complete() and result->h_dl.empty()) {
        ue_cc.set_conres_state(true);
      }

      // In case the HARQ process is not waiting for more HARQ-ACK bits. Notify metrics handler with HARQ outcome.
      if (result->update == dl_harq_process_handle::status_update::acked or
          result->update == dl_harq_process_handle::status_update::nacked) {
        metrics.handle_dl_harq_ack(ue_cc.ue_index, result->update == dl_harq_process_handle::status_update::acked, tbs);
      }
    }
  }
}

void ue_cell_event_manager::handle_csi(ue_cell& ue_cc, const csi_report_data& csi_rep)
{
  // Forward CSI bits to UE.
  ue_cc.handle_csi_report(csi_rep);

  // Log event.
  ev_logger.enqueue(scheduler_event_logger::csi_report_event{ue_cc.ue_index, ue_cc.rnti(), csi_rep});
}

void ue_cell_event_manager::push_event(du_cell_index_t cell_index, event_t event)
{
  if (SRSRAN_UNLIKELY(not active.load(std::memory_order_acquire))) {
    // Note: PHY events should not arrive after the cell has been stopped.
    if (event.ue_index == INVALID_DU_UE_INDEX) {
      logger.warning(
          "cell={}: Discarding {} event. Cause: Cell is not active", fmt::underlying(cell_index), event.ev_name);
    } else {
      logger.warning("cell={} ue={}: Discarding {} event. Cause: Cell is not active",
                     fmt::underlying(cell_index),
                     fmt::underlying(event.ue_index),
                     event.ev_name);
    }
    return;
  }

  const du_ue_index_t ue_idx  = event.ue_index;
  const char*         ev_name = event.ev_name;
  if (not pending_events.try_push(std::move(event))) {
    if (ue_idx == INVALID_DU_UE_INDEX) {
      logger.warning("cell={}: Discarding {} event. Cause: Event queue is full", fmt::underlying(cell_index), ev_name);
    } else {
      logger.warning("cell={} ue={}: Discarding {} event. Cause: Event queue is full",
                     fmt::underlying(cell_index),
                     fmt::underlying(ue_idx),
                     ev_name);
    }
  }
}

void ue_cell_event_manager::log_invalid_ue_index(du_ue_index_t ue_index,
                                                 const char*   event_name,
                                                 bool          warn_if_ignored) const
{
  srslog::log_channel& log_channel = warn_if_ignored ? logger.warning : logger.info;
  log_channel("cell={} ue={}: Discarding {} event. Cause: UE with provided Id does not exist",
              fmt::underlying(cfg.cell_index),
              fmt::underlying(ue_index),
              event_name);
}

void ue_cell_event_manager::log_invalid_cc(du_ue_index_t ue_idx, const char* event_name, bool warn_if_ignored) const
{
  srslog::log_channel& log_channel = warn_if_ignored ? logger.warning : logger.info;
  log_channel("cell={} ue={}: Discarding {} event. Cause: UE is not configured in this cell",
              fmt::underlying(cfg.cell_index),
              fmt::underlying(ue_idx),
              event_name);
}

ue_event_manager::ue_event_manager(ue_repository& ue_db_) : ue_db(ue_db_), logger(srslog::fetch_basic_logger("SCHED"))
{
  std::fill(cells.begin(), cells.end(), nullptr);
}

std::unique_ptr<ue_cell_event_manager> ue_event_manager::add_cell(const cell_creation_event& cell_ev)
{
  const du_cell_index_t cell_index = cell_ev.cell_res_grid.cell_index();
  srsran_assert(not cell_exists(cell_index), "Overwriting cell configurations not supported");

  // Create ue_cell_event_manager.
  auto cell = std::make_unique<ue_cell_event_manager>(*this, cell_ev, ue_db, logger);

  // Register cell.
  cells[cell_index] = cell.get();

  return cell;
}

bool ue_event_manager::cell_exists(du_cell_index_t cell_index) const
{
  return cell_index < MAX_NOF_DU_CELLS and cells[cell_index] != nullptr;
}<|MERGE_RESOLUTION|>--- conflicted
+++ resolved
@@ -420,7 +420,7 @@
     const rnti_t rnti = u.crnti;
 
 #ifdef JBPF_ENABLED
-    hook_mac_sched_ue_deletion((0), ue_idx, u.get_pcell().cfg().cell_cfg_common.pci, (uint16_t)u.crnti);
+    hook_mac_sched_ue_deletion((0), ue_idx, u.get_pcell().cfg().cell_cfg_common.pci, (uint16_t)rnti);
 #endif
 
     for (unsigned i = 0, e = u.nof_cells(); i != e; ++i) {
@@ -515,49 +515,7 @@
     }
 
     // Notify metrics handler.
-<<<<<<< HEAD
-    du_cells[pcell_idx].metrics->handle_ul_bsr_indication(*bsr_ind);
-  };
-
-  if (not common_events.try_push(common_event_t{bsr_ind.ue_index, std::move(handle_ul_bsr_ind_impl)})) {
-    logger.warning("ue={}: Discarding UE BSR. Cause: Event queue is full", fmt::underlying(bsr_ind.ue_index));
-  }
-}
-
-void ue_event_manager::handle_ul_phr_indication(const ul_phr_indication_message& phr_ind)
-{
-  auto phr_ind_ptr = ind_pdu_pool->create_pdu(phr_ind);
-  if (phr_ind_ptr == nullptr) {
-    return;
-  }
-
-  auto handle_phr_impl = [this, phr_ind = std::move(phr_ind_ptr)]() {
-    auto& u = ue_db[phr_ind->ue_index];
-    for (const cell_ph_report& cell_phr : phr_ind->phr.get_phr()) {
-      srsran_sanity_check(cell_phr.serv_cell_id < u.nof_cells(),
-                          "Invalid serving cell index={}",
-                          fmt::underlying(cell_phr.serv_cell_id));
-      auto& ue_cc = u.get_cell(cell_phr.serv_cell_id);
-
-      ue_cc.get_pusch_power_controller().handle_phr(cell_phr, phr_ind->slot_rx);
-
-#ifdef JBPF_ENABLED
-      hook_mac_sched_ul_phr_indication(const_cast<void*>(static_cast<const void*>(&cell_phr)),
-          0, phr_ind->ue_index, ue_cc.cfg().cell_cfg_common.pci, (uint16_t)phr_ind->rnti, sizeof(cell_ph_report));
-#endif
-
-      // Log event.
-      scheduler_event_logger::phr_event event{};
-      event.ue_index   = phr_ind->ue_index;
-      event.rnti       = phr_ind->rnti;
-      event.cell_index = ue_cc.cell_index;
-      event.ph         = cell_phr.ph;
-      event.p_cmax     = cell_phr.p_cmax;
-      du_cells[phr_ind->cell_index].ev_logger->enqueue(event);
-    }
-=======
     metrics.handle_ul_bsr_indication(*bsr_ind);
->>>>>>> cdc93a60
 
     return event_result::processed;
   };
@@ -573,67 +531,6 @@
       return;
     }
 
-<<<<<<< HEAD
-    if (not cell_specific_events[crc_ind.cell_index].try_push(cell_event_t{
-            crc_ind.crcs[i].ue_index,
-            [this, sl_rx = crc_ind.sl_rx, crc_ptr = std::move(crc_ind_ptr)](ue_cell& ue_cc) {
-              // Update HARQ.
-
-              const int tbs = ue_cc.handle_crc_pdu(sl_rx, *crc_ptr);
-              if (tbs < 0) {
-                return;
-              }
-
-              // Process Timing Advance Offset.
-              if (crc_ptr->tb_crc_success and crc_ptr->time_advance_offset.has_value() and
-                  crc_ptr->ul_sinr_dB.has_value()) {
-                ue_db[ue_cc.ue_index].handle_ul_n_ta_update_indication(
-                    ue_cc.cell_index, crc_ptr->ul_sinr_dB.value(), crc_ptr->time_advance_offset.value());
-              }
-
-              // Log event.
-              du_cells[ue_cc.cell_index].ev_logger->enqueue(scheduler_event_logger::crc_event{crc_ptr->ue_index,
-                                                                                              crc_ptr->rnti,
-                                                                                              ue_cc.cell_index,
-                                                                                              sl_rx,
-                                                                                              crc_ptr->harq_id,
-                                                                                              crc_ptr->tb_crc_success,
-                                                                                              crc_ptr->ul_sinr_dB});
-
-              // Notify metrics handler.
-              du_cells[ue_cc.cell_index].metrics->handle_crc_indication(sl_rx, *crc_ptr, units::bytes{(unsigned)tbs});
-            },
-            "CRC",
-            true})) {
-      logger.warning("Discarding CRC. Cause: Event queue is full");
-    }
-  }
-}
-
-void ue_event_manager::handle_harq_ind(ue_cell&                               ue_cc,
-                                       slot_point                             uci_sl,
-                                       span<const mac_harq_ack_report_status> harq_bits,
-                                       std::optional<float>                   pucch_snr)
-{
-  du_cells[ue_cc.cell_index].metrics->handle_uci_with_harq_ack(ue_cc.ue_index, uci_sl, pucch_snr.has_value());
-  for (unsigned harq_idx = 0, harq_end_idx = harq_bits.size(); harq_idx != harq_end_idx; ++harq_idx) {
-    // Update UE HARQ state with received HARQ-ACK.
-    std::optional<ue_cell::dl_ack_info_result> result =
-        ue_cc.handle_dl_ack_info(uci_sl, harq_bits[harq_idx], harq_idx, pucch_snr);
-    if (result.has_value()) {
-      // Respective HARQ was found.
-      const units::bytes tbs{result->h_dl.get_grant_params().tbs_bytes};
-
-      // Log Event.
-      du_cells[ue_cc.cell_index].ev_logger->enqueue(scheduler_event_logger::harq_ack_event{
-          ue_cc.ue_index, ue_cc.rnti(), ue_cc.cell_index, uci_sl, result->h_dl.id(), harq_bits[harq_idx], tbs});
-
-      // NOTE: this is for the first attachment only. In this case, the first ACK is the one that acks the ConRes or the
-      // ConRes + MSG4; there is only 1 HARQ process waiting for ACKs, which acks the ConRes. Until this is acked, no
-      // other DL grant should be scheduled.
-      if (not ue_cc.is_conres_complete() and result->update == dl_harq_process_handle::status_update::acked) {
-        ue_cc.set_conres_state(true);
-=======
     auto crc_handle_impl = [this, sl_rx = crc_ind.sl_rx, crc_ptr = std::move(crc_ind_ptr)]() -> event_result {
       if (not ue_db.contains(crc_ptr->ue_index)) {
         return event_result::invalid_ue;
@@ -642,7 +539,6 @@
       ue_cell* ue_cc = u.find_cell(cfg.cell_index);
       if (ue_cc == nullptr) {
         return event_result::invalid_ue_cc;
->>>>>>> cdc93a60
       }
 
       // Update HARQ.
@@ -685,147 +581,22 @@
       return;
     }
 
-<<<<<<< HEAD
-    if (not cell_specific_events[ind.cell_index].try_push(cell_event_t{
-            ind.ucis[i].ue_index,
-            [this, uci_sl = ind.slot_rx, uci_pdu = std::move(uci_ptr)](ue_cell& ue_cc) {
+    auto uci_handle_impl = [this, uci_sl = ind.slot_rx, uci_pdu = std::move(uci_ptr)]() {
+      // Fetch UE objects.
+      if (not ue_db.contains(uci_pdu->ue_index)) {
+        return event_result::invalid_ue;
+      }
+      ue&      u     = ue_db[uci_pdu->ue_index];
+      ue_cell* ue_cc = u.find_cell(cfg.cell_index);
+      if (ue_cc == nullptr) {
+        return event_result::invalid_ue_cc;
+      }
+
 
 #ifdef JBPF_ENABLED
               hook_mac_sched_uci_indication(const_cast<void*>(static_cast<const void*>(uci_pdu.get())),
                 0, ue_cc.ue_index, ue_cc.cfg().cell_cfg_common.pci, (uint16_t)uci_pdu->crnti, sizeof(uci_indication::uci_pdu));
 #endif
-
-              bool is_sr_opportunity_and_f1 = false;
-              if (const auto* pucch_f0f1 =
-                      std::get_if<uci_indication::uci_pdu::uci_pucch_f0_or_f1_pdu>(&uci_pdu->pdu)) {
-                // Check if this UCI is from slot with a SR opportunity.
-                if (ue_cc.cfg().init_bwp().ul_ded.has_value() and
-                    ue_cc.cfg().init_bwp().ul_ded->pucch_cfg.has_value()) {
-                  const auto& pucch_cfg = ue_cc.cfg().init_bwp().ul_ded->pucch_cfg.value();
-
-                  bool is_format_1 = false;
-                  for (const auto& pucch_res : pucch_cfg.pucch_res_list) {
-                    if (pucch_res.format == pucch_format::FORMAT_1) {
-                      is_format_1 = true;
-                      break;
-                    }
-                    if (pucch_res.format == pucch_format::FORMAT_0) {
-                      break;
-                    }
-                  }
-
-                  // This check is only needed for PUCCH Format 1.
-                  is_sr_opportunity_and_f1 = is_format_1 and sr_helper::is_sr_opportunity_slot(pucch_cfg, uci_sl);
-                }
-
-                // Process DL HARQ ACKs.
-                if (not pucch_f0f1->harqs.empty()) {
-                  handle_harq_ind(ue_cc, uci_sl, pucch_f0f1->harqs, pucch_f0f1->ul_sinr_dB);
-                }
-
-                // Process SRs.
-                if (pucch_f0f1->sr_detected) {
-                  // Handle SR indication.
-                  ue_db[ue_cc.ue_index].handle_sr_indication();
-
-                  if (ue_cc.is_in_fallback_mode()) {
-                    du_cells[ue_cc.cell_index].fallback_sched->handle_sr_indication(ue_cc.ue_index);
-                  }
-
-                  // Log SR event.
-                  du_cells[ue_cc.cell_index].ev_logger->enqueue(
-                      scheduler_event_logger::sr_event{ue_cc.ue_index, ue_cc.rnti()});
-
-                  // Report SR to metrics.
-                  du_cells[ue_cc.cell_index].metrics->handle_sr_indication(ue_cc.ue_index);
-                }
-
-                const bool is_uci_valid = not pucch_f0f1->harqs.empty() or pucch_f0f1->sr_detected;
-                // Process SINR and Timing Advance Offset.
-                if (is_uci_valid and pucch_f0f1->ul_sinr_dB.has_value()) {
-                  ue_cc.get_pucch_power_controller().update_pucch_sinr_f0_f1(uci_sl, pucch_f0f1->ul_sinr_dB.value());
-
-                  if (pucch_f0f1->time_advance_offset.has_value()) {
-                    ue_db[ue_cc.ue_index].handle_ul_n_ta_update_indication(
-                        ue_cc.cell_index, pucch_f0f1->ul_sinr_dB.value(), pucch_f0f1->time_advance_offset.value());
-                  }
-                }
-              } else if (const auto* pusch_pdu = std::get_if<uci_indication::uci_pdu::uci_pusch_pdu>(&uci_pdu->pdu)) {
-                // Process DL HARQ ACKs.
-                if (not pusch_pdu->harqs.empty()) {
-                  handle_harq_ind(ue_cc, uci_sl, pusch_pdu->harqs, std::nullopt);
-                }
-
-                // Process CSI.
-                if (pusch_pdu->csi.has_value()) {
-                  handle_csi(ue_cc, *pusch_pdu->csi);
-                }
-              } else if (const auto* pucch_f2f3f4 =
-                             std::get_if<uci_indication::uci_pdu::uci_pucch_f2_or_f3_or_f4_pdu>(&uci_pdu->pdu)) {
-                // Process DL HARQ ACKs.
-                if (not pucch_f2f3f4->harqs.empty()) {
-                  handle_harq_ind(ue_cc, uci_sl, pucch_f2f3f4->harqs, pucch_f2f3f4->ul_sinr_dB);
-                }
-
-                // Process SRs.
-                const size_t sr_bit_position_with_1_sr_bit = 0;
-                if (not pucch_f2f3f4->sr_info.empty() and pucch_f2f3f4->sr_info.test(sr_bit_position_with_1_sr_bit)) {
-                  // Handle SR indication.
-                  ue_db[ue_cc.ue_index].handle_sr_indication();
-
-                  // Log SR event.
-                  du_cells[ue_cc.cell_index].ev_logger->enqueue(
-                      scheduler_event_logger::sr_event{ue_cc.ue_index, ue_cc.rnti()});
-
-                  // Report SR to metrics.
-                  du_cells[ue_cc.cell_index].metrics->handle_sr_indication(ue_cc.ue_index);
-                }
-
-                // Process CSI.
-                if (pucch_f2f3f4->csi.has_value()) {
-                  handle_csi(ue_cc, *pucch_f2f3f4->csi);
-                }
-
-                const bool is_uci_valid =
-                    not pucch_f2f3f4->harqs.empty() or
-                    (not pucch_f2f3f4->sr_info.empty() and pucch_f2f3f4->sr_info.test(sr_bit_position_with_1_sr_bit)) or
-                    pucch_f2f3f4->csi.has_value();
-                // Process SINR and Timing Advance Offset.
-                if (is_uci_valid and pucch_f2f3f4->ul_sinr_dB.has_value()) {
-                  ue_cc.get_pucch_power_controller().update_pucch_sinr_f2_f3_f4(uci_sl,
-                                                                                pucch_f2f3f4->ul_sinr_dB.value(),
-                                                                                not pucch_f2f3f4->harqs.empty(),
-                                                                                pucch_f2f3f4->csi.has_value());
-
-                  if (pucch_f2f3f4->time_advance_offset.has_value()) {
-                    ue_db[ue_cc.ue_index].handle_ul_n_ta_update_indication(
-                        ue_cc.cell_index, pucch_f2f3f4->ul_sinr_dB.value(), pucch_f2f3f4->time_advance_offset.value());
-                  }
-                }
-              }
-
-              // Report the UCI PDU to the metrics handler.
-              du_cells[ue_cc.cell_index].metrics->handle_uci_pdu_indication(*uci_pdu, is_sr_opportunity_and_f1);
-            },
-            "UCI",
-            // Note: We do not warn if the UE is not found, because there is this transient period when the UE
-            // is about to receive and process the RRC Release, but it is still sending CSI or SR in the PUCCH. If we
-            // stop the PUCCH scheduling for the UE about to be released, we could risk interference between UEs in
-            // the PUCCH.
-            false})) {
-      logger.warning("UCI discarded. Cause: Event queue is full");
-    }
-=======
-    auto uci_handle_impl = [this, uci_sl = ind.slot_rx, uci_pdu = std::move(uci_ptr)]() {
-      // Fetch UE objects.
-      if (not ue_db.contains(uci_pdu->ue_index)) {
-        return event_result::invalid_ue;
-      }
-      ue&      u     = ue_db[uci_pdu->ue_index];
-      ue_cell* ue_cc = u.find_cell(cfg.cell_index);
-      if (ue_cc == nullptr) {
-        return event_result::invalid_ue_cc;
-      }
 
       bool is_sr_opportunity_and_f1 = false;
       if (const auto* pucch_f0f1 = std::get_if<uci_indication::uci_pdu::uci_pucch_f0_or_f1_pdu>(&uci_pdu->pdu)) {
@@ -945,7 +716,6 @@
                        // still sending CSI or SR in the PUCCH. If we stop the PUCCH scheduling for the
                        // UE about to be released, we could risk interference between UEs in the PUCCH.
                        false});
->>>>>>> cdc93a60
   }
 }
 
@@ -958,7 +728,6 @@
       return;
     }
 
-<<<<<<< HEAD
 #ifdef JBPF_ENABLED
     ue* u = ue_db.find_by_rnti(srs_pdu.rnti);
     if (u ) {
@@ -967,38 +736,6 @@
     }
 #endif
 
-    if (not cell_specific_events[ind.cell_index].try_push(cell_event_t{
-            srs_pdu.ue_index,
-            [this, srs_ptr = std::move(srs_pdu_ptr)](ue_cell& ue_cc) {
-              // Indicate the channel matrix.
-              ue_cc.handle_srs_channel_matrix(srs_ptr->channel_matrix);
-
-              // Log event.
-              du_cells[ue_cc.cell_index].ev_logger->enqueue(scheduler_event_logger::srs_indication_event{
-                  srs_ptr->ue_index, srs_ptr->rnti, ue_cc.channel_state_manager().get_latest_tpmi_select_info()});
-
-              // Handle time aligment measurement if present.
-              if (srs_ptr->time_advance_offset.has_value()) {
-                // Assume some SINR for the TA feedback using the channel matrix topology and near zero
-                // noise variance.
-                float frobenius_norm = srs_ptr->channel_matrix.frobenius_norm();
-                float noise_var      = near_zero;
-                float sinr_dB        = convert_power_to_dB(frobenius_norm * frobenius_norm / noise_var);
-
-                // Notify UL TA update.
-                ue_db[ue_cc.ue_index].handle_ul_n_ta_update_indication(
-                    ue_cc.cell_index, sinr_dB, srs_ptr->time_advance_offset.value());
-
-                // Report the SRS PDU to the metrics handler.
-                du_cells[ue_cc.cell_index].metrics->handle_srs_indication(
-                    *srs_ptr, ue_cc.channel_state_manager().get_nof_ul_layers());
-              }
-            },
-            "SRS",
-            false})) {
-      logger.warning("SRS indication discarded. Cause: Event queue is full");
-    }
-=======
     auto srs_handle_impl = [this, srs_ptr = std::move(srs_pdu_ptr)]() {
       // Fetch UE objects.
       if (not ue_db.contains(srs_ptr->ue_index)) {
@@ -1036,7 +773,6 @@
     };
 
     push_event(ind.cell_index, event_t{"SRS", srs_pdu.ue_index, std::move(srs_handle_impl), false});
->>>>>>> cdc93a60
   }
 }
 
@@ -1114,22 +850,7 @@
   push_event(cfg.cell_index, event_t{"DL MAC CE", ce.ue_index, std::move(handle_mac_ce_impl)});
 }
 
-<<<<<<< HEAD
-void ue_event_manager::handle_dl_buffer_state_indication(const dl_buffer_state_indication_message& bs)
-{
-#ifdef JBPF_ENABLED
-  auto& u = ue_db[bs.ue_index];
-  hook_mac_sched_dl_buffer_state_indication(const_cast<void*>(static_cast<const void*>(&bs)),
-    0, bs.ue_index, u.get_pcell().cfg().cell_cfg_common.pci, (uint16_t)u.crnti, sizeof(dl_buffer_state_indication_message));
-#endif
-
-  dl_bo_mng->handle_dl_buffer_state_indication(bs);
-}
-
-void ue_event_manager::handle_positioning_measurement_request(const positioning_measurement_request& req)
-=======
 void ue_cell_event_manager::handle_positioning_measurement_request(const positioning_measurement_request& req)
->>>>>>> cdc93a60
 {
   auto req_ptr = ind_pdu_pool->create_pdu(req);
   if (req_ptr == nullptr) {
