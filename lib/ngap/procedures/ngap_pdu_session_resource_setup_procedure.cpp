--- conflicted
+++ resolved
@@ -62,7 +62,6 @@
 
   logger.log_debug("\"{}\" started...", name());
 
-<<<<<<< HEAD
   
 #ifdef JBPF_ENABLED 
   {
@@ -73,10 +72,7 @@
   }
 #endif
 
-  // Verify PDU Session Resource Setup Request
-=======
   // Verify PDU Session Resource Setup Request.
->>>>>>> 1458e302
   verification_outcome = verify_pdu_session_resource_setup_request(request, asn1_request, logger);
 
   if (verification_outcome.request.pdu_session_res_setup_items.empty()) {
@@ -101,18 +97,26 @@
 
   if (send_pdu_session_resource_setup_response()) {
     logger.log_debug("\"{}\" finished successfully", name());
+#ifdef JBPF_ENABLED 
+    {
+      struct jbpf_ngap_ctx_info ctx_info = {0, (uint64_t)request.ue_index,
+        (ue_ids.ran_ue_id != ran_ue_id_t::invalid), ran_ue_id_to_uint(ue_ids.ran_ue_id),
+        (ue_ids.amf_ue_id != amf_ue_id_t::invalid), amf_ue_id_to_uint(ue_ids.amf_ue_id)};
+      hook_ngap_procedure_completed(&ctx_info, NGAP_PROCEDURE_PDU_SESSION_SETUP, true, 0);
+    }
+#endif
   } else {
     logger.log_debug("\"{}\" failed", name());
+#ifdef JBPF_ENABLED 
+    {
+      struct jbpf_ngap_ctx_info ctx_info = {0, (uint64_t)request.ue_index,
+        (ue_ids.ran_ue_id != ran_ue_id_t::invalid), ran_ue_id_to_uint(ue_ids.ran_ue_id),
+        (ue_ids.amf_ue_id != amf_ue_id_t::invalid), amf_ue_id_to_uint(ue_ids.amf_ue_id)};
+      hook_ngap_procedure_completed(&ctx_info, NGAP_PROCEDURE_PDU_SESSION_SETUP, false, 0);
+    }
+#endif
   }
 
-#ifdef JBPF_ENABLED 
-  {
-    struct jbpf_ngap_ctx_info ctx_info = {0, (uint64_t)request.ue_index,
-      (ue_ids.ran_ue_id != ran_ue_id_t::invalid), ran_ue_id_to_uint(ue_ids.ran_ue_id),
-      (ue_ids.amf_ue_id != amf_ue_id_t::invalid), amf_ue_id_to_uint(ue_ids.amf_ue_id)};
-    hook_ngap_procedure_completed(&ctx_info, NGAP_PROCEDURE_PDU_SESSION_SETUP, response.pdu_session_res_failed_to_setup_items.empty(), 0);
-  }
-#endif
 
   CORO_RETURN();
 }
