/*
 *
 * Copyright 2021-2025 Software Radio Systems Limited
 *
 * This file is part of srsRAN.
 *
 * srsRAN is free software: you can redistribute it and/or modify
 * it under the terms of the GNU Affero General Public License as
 * published by the Free Software Foundation, either version 3 of
 * the License, or (at your option) any later version.
 *
 * srsRAN is distributed in the hope that it will be useful,
 * but WITHOUT ANY WARRANTY; without even the implied warranty of
 * MERCHANTABILITY or FITNESS FOR A PARTICULAR PURPOSE.  See the
 * GNU Affero General Public License for more details.
 *
 * A copy of the GNU Affero General Public License can be found in
 * the LICENSE file in the top-level directory of this distribution
 * and at http://www.gnu.org/licenses/.
 *
 */

#include "ngap_pdu_session_resource_modify_procedure.h"
#include "../ngap_asn1_converters.h"
#include "srsran/asn1/ngap/common.h"
#include "srsran/ngap/ngap_message.h"

#ifdef JBPF_ENABLED
#include "jbpf_srsran_hooks.h"
#endif

using namespace srsran;
using namespace srsran::srs_cu_cp;
using namespace asn1::ngap;

ngap_pdu_session_resource_modify_procedure::ngap_pdu_session_resource_modify_procedure(
    const cu_cp_pdu_session_resource_modify_request&    request_,
    const asn1::ngap::pdu_session_res_modify_request_s& asn1_request_,
    const ngap_ue_ids&                                  ue_ids_,
    ngap_cu_cp_notifier&                                cu_cp_notifier_,
    ngap_message_notifier&                              amf_notifier_,
    ngap_control_message_handler&                       ngap_ctrl_handler_,
    ngap_ue_logger&                                     logger_) :

  request(request_),
  asn1_request(asn1_request_),
  ue_ids(ue_ids_),
  cu_cp_notifier(cu_cp_notifier_),
  amf_notifier(amf_notifier_),
  ngap_ctrl_handler(ngap_ctrl_handler_),
  logger(logger_)
{
}

void ngap_pdu_session_resource_modify_procedure::operator()(coro_context<async_task<void>>& ctx)
{
  CORO_BEGIN(ctx);

  logger.log_debug("\"{}\" started...", name());

<<<<<<< HEAD
#ifdef JBPF_ENABLED 
  {
    struct jbpf_ngap_ctx_info ctx_info = {0, (uint64_t)request.ue_index,
      (ue_ids.ran_ue_id != ran_ue_id_t::invalid), ran_ue_id_to_uint(ue_ids.ran_ue_id),
      (ue_ids.amf_ue_id != amf_ue_id_t::invalid), amf_ue_id_to_uint(ue_ids.amf_ue_id)};
    hook_ngap_procedure_started(&ctx_info, NGAP_PROCEDURE_PDU_SESSION_MODIFY, 0);
  }
#endif

  // Verify PDU Session Resource Modify Request
=======
  // Verify PDU Session Resource Modify Request.
>>>>>>> 1458e302
  verification_outcome = verify_pdu_session_resource_modify_request(request, asn1_request, logger);

  if (verification_outcome.request.pdu_session_res_modify_items.empty()) {
    logger.log_info("Validation of PDUSessionResourceModifyRequest failed");
    response = verification_outcome.response;
  } else {
    // Handle mandatory IEs.
    CORO_AWAIT_VALUE(response, cu_cp_notifier.on_new_pdu_session_resource_modify_request(verification_outcome.request));

    // TODO: Handle optional IEs.

    // Combine validation response with DU processor response.
    combine_pdu_session_resource_modify_response();
  }

  if (!response.pdu_session_res_failed_to_modify_list.empty()) {
    logger.log_info("Some or all PDUSessionResourceModifyItems failed to setup");
  }

<<<<<<< HEAD
#ifdef JBPF_ENABLED 
  {
    struct jbpf_ngap_ctx_info ctx_info = {0, (uint64_t)request.ue_index,
      (ue_ids.ran_ue_id != ran_ue_id_t::invalid), ran_ue_id_to_uint(ue_ids.ran_ue_id),
      (ue_ids.amf_ue_id != amf_ue_id_t::invalid), amf_ue_id_to_uint(ue_ids.amf_ue_id)};
    hook_ngap_procedure_completed(&ctx_info, NGAP_PROCEDURE_PDU_SESSION_MODIFY, response.pdu_session_res_failed_to_modify_list.empty(), 0);
  }
#endif

  send_pdu_session_resource_modify_response();
=======
  if (send_pdu_session_resource_modify_response()) {
    // Request UE release in case of a failure to cleanup CU-CP.
    if (!response.pdu_session_res_failed_to_modify_list.empty()) {
      ue_context_release_request = {
          ue_ids.ue_index, {}, ngap_cause_radio_network_t::release_due_to_ngran_generated_reason};
      CORO_AWAIT(ngap_ctrl_handler.handle_ue_context_release_request(ue_context_release_request));
    }
>>>>>>> 1458e302

    logger.log_debug("\"{}\" finished successfully", name());
  } else {
    logger.log_debug("\"{}\" failed", name());
  }

  CORO_RETURN();
}

void ngap_pdu_session_resource_modify_procedure::combine_pdu_session_resource_modify_response()
{
  for (const auto& modify_item : verification_outcome.response.pdu_session_res_modify_list) {
    response.pdu_session_res_modify_list.emplace(modify_item.pdu_session_id, modify_item);
  }
  for (const auto& failed_item : verification_outcome.response.pdu_session_res_failed_to_modify_list) {
    response.pdu_session_res_failed_to_modify_list.emplace(failed_item.pdu_session_id, failed_item);
  }
}

/// \brief Convert common type PDU Session Resource Modify Response message to NGAP PDU Session Resource Modify
/// Response message.
/// \param[out] resp The ASN1 NGAP PDU Session Resource Modify Response message.
/// \param[in]  cu_cp_resp The CU-CP PDU Session Resource Modify Response message.
/// \return True on success, otherwise false.
static bool fill_asn1_pdu_session_res_modify_response(asn1::ngap::pdu_session_res_modify_resp_s&        resp,
                                                      const cu_cp_pdu_session_resource_modify_response& cu_cp_resp)
{
  // Fill PDU Session Resource Modify Response List
  if (!cu_cp_resp.pdu_session_res_modify_list.empty()) {
    resp->pdu_session_res_modify_list_mod_res_present = true;

    for (const auto& cu_cp_resp_item : cu_cp_resp.pdu_session_res_modify_list) {
      asn1::ngap::pdu_session_res_modify_item_mod_res_s resp_item;
      if (!pdu_session_res_modify_response_item_to_asn1(resp_item, cu_cp_resp_item)) {
        return false;
      }
      resp->pdu_session_res_modify_list_mod_res.push_back(resp_item);
    }
  }

  // Fill PDU Session Resource failed to modify list
  if (!cu_cp_resp.pdu_session_res_failed_to_modify_list.empty()) {
    resp->pdu_session_res_failed_to_modify_list_mod_res_present = true;
    for (const auto& cu_cp_resp_item : cu_cp_resp.pdu_session_res_failed_to_modify_list) {
      asn1::ngap::pdu_session_res_failed_to_modify_item_mod_res_s resp_item;
      if (!pdu_session_res_failed_to_modify_item_to_asn1(resp_item, cu_cp_resp_item)) {
        return false;
      }
      resp->pdu_session_res_failed_to_modify_list_mod_res.push_back(resp_item);
    }
  }

  return true;
}

bool ngap_pdu_session_resource_modify_procedure::send_pdu_session_resource_modify_response()
{
  ngap_message ngap_msg = {};

  ngap_msg.pdu.set_successful_outcome();
  ngap_msg.pdu.successful_outcome().load_info_obj(ASN1_NGAP_ID_PDU_SESSION_RES_MODIFY);

  auto& pdu_session_res_modify_resp           = ngap_msg.pdu.successful_outcome().value.pdu_session_res_modify_resp();
  pdu_session_res_modify_resp->amf_ue_ngap_id = amf_ue_id_to_uint(ue_ids.amf_ue_id);
  pdu_session_res_modify_resp->ran_ue_ngap_id = ran_ue_id_to_uint(ue_ids.ran_ue_id);

  // TODO: needs more handling in the coro above?
  if (not fill_asn1_pdu_session_res_modify_response(pdu_session_res_modify_resp, response)) {
    logger.log_warning("Unable to fill ASN1 contents of PDUSessionResourceModifyResponse", name());
    return false;
  }

  // Forward message to AMF.
  if (!amf_notifier.on_new_message(ngap_msg)) {
    logger.log_warning("AMF notifier is not set. Cannot send PDUSessionResourceModifyResponse");
    return false;
  }

  return true;
}<|MERGE_RESOLUTION|>--- conflicted
+++ resolved
@@ -58,7 +58,6 @@
 
   logger.log_debug("\"{}\" started...", name());
 
-<<<<<<< HEAD
 #ifdef JBPF_ENABLED 
   {
     struct jbpf_ngap_ctx_info ctx_info = {0, (uint64_t)request.ue_index,
@@ -68,10 +67,7 @@
   }
 #endif
 
-  // Verify PDU Session Resource Modify Request
-=======
   // Verify PDU Session Resource Modify Request.
->>>>>>> 1458e302
   verification_outcome = verify_pdu_session_resource_modify_request(request, asn1_request, logger);
 
   if (verification_outcome.request.pdu_session_res_modify_items.empty()) {
@@ -91,7 +87,6 @@
     logger.log_info("Some or all PDUSessionResourceModifyItems failed to setup");
   }
 
-<<<<<<< HEAD
 #ifdef JBPF_ENABLED 
   {
     struct jbpf_ngap_ctx_info ctx_info = {0, (uint64_t)request.ue_index,
@@ -101,8 +96,6 @@
   }
 #endif
 
-  send_pdu_session_resource_modify_response();
-=======
   if (send_pdu_session_resource_modify_response()) {
     // Request UE release in case of a failure to cleanup CU-CP.
     if (!response.pdu_session_res_failed_to_modify_list.empty()) {
@@ -110,7 +103,6 @@
           ue_ids.ue_index, {}, ngap_cause_radio_network_t::release_due_to_ngran_generated_reason};
       CORO_AWAIT(ngap_ctrl_handler.handle_ue_context_release_request(ue_context_release_request));
     }
->>>>>>> 1458e302
 
     logger.log_debug("\"{}\" finished successfully", name());
   } else {
