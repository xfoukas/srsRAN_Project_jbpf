/*
 *
 * Copyright 2021-2025 Software Radio Systems Limited
 *
 * This file is part of srsRAN.
 *
 * srsRAN is free software: you can redistribute it and/or modify
 * it under the terms of the GNU Affero General Public License as
 * published by the Free Software Foundation, either version 3 of
 * the License, or (at your option) any later version.
 *
 * srsRAN is distributed in the hope that it will be useful,
 * but WITHOUT ANY WARRANTY; without even the implied warranty of
 * MERCHANTABILITY or FITNESS FOR A PARTICULAR PURPOSE.  See the
 * GNU Affero General Public License for more details.
 *
 * A copy of the GNU Affero General Public License can be found in
 * the LICENSE file in the top-level directory of this distribution
 * and at http://www.gnu.org/licenses/.
 *
 */

#include "ngap_handover_resource_allocation_procedure.h"

#ifdef JBPF_ENABLED
#include "jbpf_srsran_hooks.h"
#endif

using namespace srsran;
using namespace srsran::srs_cu_cp;

#ifndef SRSRAN_HAS_ENTERPRISE

async_task<void> srsran::srs_cu_cp::start_ngap_handover_resource_allocation(const ngap_handover_request& request,
                                                                            const amf_ue_id_t            amf_ue_id,
                                                                            ngap_ue_context_list&        ue_ctxt_list,
                                                                            ngap_cu_cp_notifier&         cu_cp_notifier,
                                                                            ngap_message_notifier&       amf_notifier,
                                                                            timer_manager&               timers,
                                                                            task_executor&               task_exec,
                                                                            srslog::basic_logger&        logger)
{
<<<<<<< HEAD
  CORO_BEGIN(ctx);

  logger.debug("ue={}: \"{}\" initialized", request.ue_index, name());


#ifdef JBPF_ENABLED 
  {
    struct jbpf_ngap_ctx_info ctx_info = {0, (uint64_t)request.ue_index,
      false, 0,
      (amf_ue_id != amf_ue_id_t::invalid), amf_ue_id_to_uint(amf_ue_id)};
    hook_ngap_procedure_started(&ctx_info, NGAP_PROCEDURE_RESOURCE_ALLOCATION, 0);
  }
#endif

  // Notify DU repository about handover request and await requst ack
  CORO_AWAIT_VALUE(response, cu_cp_notifier.on_ngap_handover_request(request));

  #ifdef JBPF_ENABLED 
  {
    struct jbpf_ngap_ctx_info ctx_info = {0, (uint64_t)request.ue_index,
      false, 0,
      (amf_ue_id != amf_ue_id_t::invalid), amf_ue_id_to_uint(amf_ue_id)};
    hook_ngap_procedure_completed(&ctx_info, NGAP_PROCEDURE_RESOURCE_ALLOCATION, response.success, 0);
  }
#endif

  if (response.success) {
    // Create NGAP UE
    if (create_ngap_ue(response.ue_index)) {
      // Update UE with AMF UE ID
      ngap_ue_context& ue_ctxt = ue_ctxt_list[response.ue_index];
      ue_ctxt_list.update_amf_ue_id(ue_ctxt.ue_ids.ran_ue_id, amf_ue_id);

      send_handover_request_ack(ue_ctxt.ue_ids.ue_index, ue_ctxt.ue_ids.ran_ue_id);
      logger.debug("ue={}: \"{}\" finalized", response.ue_index, name());
    } else {
      send_handover_failure();
      logger.debug("ue={}: \"{}\" failed", response.ue_index, name());
      CORO_EARLY_RETURN();
    }
  } else {
    send_handover_failure();
    logger.debug("ue={}: \"{}\" failed", response.ue_index, name());
    CORO_EARLY_RETURN();
  }

  CORO_RETURN();
=======
  logger.info("NG Handover resource allocation failed. Cause: NG handover not supported");
  auto err_function = [](coro_context<async_task<void>>& ctx) {
    CORO_BEGIN(ctx);
    CORO_RETURN();
  };
  return launch_async(std::move(err_function));
>>>>>>> 1458e302
}

#endif // SRSRAN_HAS_ENTERPRISE<|MERGE_RESOLUTION|>--- conflicted
+++ resolved
@@ -40,62 +40,12 @@
                                                                             task_executor&               task_exec,
                                                                             srslog::basic_logger&        logger)
 {
-<<<<<<< HEAD
-  CORO_BEGIN(ctx);
-
-  logger.debug("ue={}: \"{}\" initialized", request.ue_index, name());
-
-
-#ifdef JBPF_ENABLED 
-  {
-    struct jbpf_ngap_ctx_info ctx_info = {0, (uint64_t)request.ue_index,
-      false, 0,
-      (amf_ue_id != amf_ue_id_t::invalid), amf_ue_id_to_uint(amf_ue_id)};
-    hook_ngap_procedure_started(&ctx_info, NGAP_PROCEDURE_RESOURCE_ALLOCATION, 0);
-  }
-#endif
-
-  // Notify DU repository about handover request and await requst ack
-  CORO_AWAIT_VALUE(response, cu_cp_notifier.on_ngap_handover_request(request));
-
-  #ifdef JBPF_ENABLED 
-  {
-    struct jbpf_ngap_ctx_info ctx_info = {0, (uint64_t)request.ue_index,
-      false, 0,
-      (amf_ue_id != amf_ue_id_t::invalid), amf_ue_id_to_uint(amf_ue_id)};
-    hook_ngap_procedure_completed(&ctx_info, NGAP_PROCEDURE_RESOURCE_ALLOCATION, response.success, 0);
-  }
-#endif
-
-  if (response.success) {
-    // Create NGAP UE
-    if (create_ngap_ue(response.ue_index)) {
-      // Update UE with AMF UE ID
-      ngap_ue_context& ue_ctxt = ue_ctxt_list[response.ue_index];
-      ue_ctxt_list.update_amf_ue_id(ue_ctxt.ue_ids.ran_ue_id, amf_ue_id);
-
-      send_handover_request_ack(ue_ctxt.ue_ids.ue_index, ue_ctxt.ue_ids.ran_ue_id);
-      logger.debug("ue={}: \"{}\" finalized", response.ue_index, name());
-    } else {
-      send_handover_failure();
-      logger.debug("ue={}: \"{}\" failed", response.ue_index, name());
-      CORO_EARLY_RETURN();
-    }
-  } else {
-    send_handover_failure();
-    logger.debug("ue={}: \"{}\" failed", response.ue_index, name());
-    CORO_EARLY_RETURN();
-  }
-
-  CORO_RETURN();
-=======
   logger.info("NG Handover resource allocation failed. Cause: NG handover not supported");
   auto err_function = [](coro_context<async_task<void>>& ctx) {
     CORO_BEGIN(ctx);
     CORO_RETURN();
   };
   return launch_async(std::move(err_function));
->>>>>>> 1458e302
 }
 
 #endif // SRSRAN_HAS_ENTERPRISE