--- conflicted
+++ resolved
@@ -244,14 +244,12 @@
     }
 #endif
 
-<<<<<<< HEAD
+    // Trigger observers.
+    thread_observers.on_thread_creation();
+
 #ifdef JBPF_ENABLED
     jbpf_register_thread();
 #endif
-=======
-    // Trigger observers.
-    thread_observers.on_thread_creation();
->>>>>>> d90cd4e2
 
     // Run task.
     callable();
